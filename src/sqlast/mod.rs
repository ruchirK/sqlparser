// Copyright 2018 Grove Enterprises LLC
//
// Licensed under the Apache License, Version 2.0 (the "License");
// you may not use this file except in compliance with the License.
// You may obtain a copy of the License at
//
// http://www.apache.org/licenses/LICENSE-2.0
//
// Unless required by applicable law or agreed to in writing, software
// distributed under the License is distributed on an "AS IS" BASIS,
// WITHOUT WARRANTIES OR CONDITIONS OF ANY KIND, either express or implied.
// See the License for the specific language governing permissions and
// limitations under the License.
//
// Additional modifications to this file may have been made by Timely
// Data, Inc. See the version control log for precise modification
// information. The derived work is copyright 2019 Timely Data and
// is not licensed under the terms of the above license.

//! SQL Abstract Syntax Tree (AST) types

mod query;
mod sql_operator;
mod sqltype;
mod table_key;
mod value;
pub mod visit;

pub use self::query::{
    Cte, Join, JoinConstraint, JoinOperator, SQLOrderByExpr, SQLQuery, SQLSelect, SQLSelectItem,
    SQLSetExpr, SQLSetOperator, TableFactor,
};
pub use self::sqltype::SQLType;
pub use self::table_key::{AlterOperation, Key, TableKey};
pub use self::value::Value;

pub use self::sql_operator::SQLOperator;

/// Like `vec.join(", ")`, but for any types implementing ToString.
fn comma_separated_string<T: ToString>(vec: &[T]) -> String {
    vec.iter()
        .map(T::to_string)
        .collect::<Vec<String>>()
        .join(", ")
}

/// Identifier name, in the originally quoted form (e.g. `"id"`)
pub type SQLIdent = String;

/// Represents a parsed SQL expression, which is a common building
/// block of SQL statements (the part after SELECT, WHERE, etc.)
#[derive(Debug, Clone, PartialEq)]
pub enum ASTNode {
    /// Identifier e.g. table name or column name
    SQLIdentifier(SQLIdent),
    /// Unqualified wildcard (`*`). SQL allows this in limited contexts (such as right
    /// after `SELECT` or as part of an aggregate function, e.g. `COUNT(*)`, but we
    /// currently accept it in contexts where it doesn't make sense, such as `* + *`
    SQLWildcard,
    /// Qualified wildcard, e.g. `alias.*` or `schema.table.*`.
    /// (Same caveats apply to SQLQualifiedWildcard as to SQLWildcard.)
    SQLQualifiedWildcard(Vec<SQLIdent>),
    /// Multi-part identifier, e.g. `table_alias.column` or `schema.table.col`
    SQLCompoundIdentifier(Vec<SQLIdent>),
    /// `IS NULL` expression
    SQLIsNull(Box<ASTNode>),
    /// `IS NOT NULL` expression
    SQLIsNotNull(Box<ASTNode>),
    /// `[ NOT ] IN (val1, val2, ...)`
    SQLInList {
        expr: Box<ASTNode>,
        list: Vec<ASTNode>,
        negated: bool,
    },
    /// `[ NOT ] IN (SELECT ...)`
    SQLInSubquery {
        expr: Box<ASTNode>,
        subquery: Box<SQLQuery>,
        negated: bool,
    },
    /// <expr> [ NOT ] BETWEEN <low> AND <high>
    SQLBetween {
        expr: Box<ASTNode>,
        negated: bool,
        low: Box<ASTNode>,
        high: Box<ASTNode>,
    },
    /// Binary expression e.g. `1 + 1` or `foo > bar`
    SQLBinaryExpr {
        left: Box<ASTNode>,
        op: SQLOperator,
        right: Box<ASTNode>,
    },
    /// CAST an expression to a different data type e.g. `CAST(foo AS VARCHAR(123))`
    SQLCast {
        expr: Box<ASTNode>,
        data_type: SQLType,
    },
    /// Nested expression e.g. `(foo > bar)` or `(1)`
    SQLNested(Box<ASTNode>),
    /// Unary expression
    SQLUnary {
        operator: SQLOperator,
        expr: Box<ASTNode>,
    },
    /// SQLValue
    SQLValue(Value),
    /// Scalar function call e.g. `LEFT(foo, 5)`
    SQLFunction {
        name: SQLObjectName,
        args: Vec<ASTNode>,
        over: Option<SQLWindowSpec>,
    },
    /// CASE [<operand>] WHEN <condition> THEN <result> ... [ELSE <result>] END
    /// Note we only recognize a complete single expression as <condition>, not
    /// `< 0` nor `1, 2, 3` as allowed in a <simple when clause> per
    /// https://jakewheat.github.io/sql-overview/sql-2011-foundation-grammar.html#simple-when-clause
    SQLCase {
        operand: Option<Box<ASTNode>>,
        conditions: Vec<ASTNode>,
        results: Vec<ASTNode>,
        else_result: Option<Box<ASTNode>>,
    },
    /// A parenthesized subquery `(SELECT ...)`, used in expression like
    /// `SELECT (subquery) AS x` or `WHERE (subquery) = x`
    SQLSubquery(Box<SQLQuery>),
}

impl ToString for ASTNode {
    fn to_string(&self) -> String {
        match self {
            ASTNode::SQLIdentifier(s) => s.to_string(),
            ASTNode::SQLWildcard => "*".to_string(),
            ASTNode::SQLQualifiedWildcard(q) => q.join(".") + ".*",
            ASTNode::SQLCompoundIdentifier(s) => s.join("."),
            ASTNode::SQLIsNull(ast) => format!("{} IS NULL", ast.as_ref().to_string()),
            ASTNode::SQLIsNotNull(ast) => format!("{} IS NOT NULL", ast.as_ref().to_string()),
            ASTNode::SQLInList {
                expr,
                list,
                negated,
            } => format!(
                "{} {}IN ({})",
                expr.as_ref().to_string(),
                if *negated { "NOT " } else { "" },
                comma_separated_string(list)
            ),
            ASTNode::SQLInSubquery {
                expr,
                subquery,
                negated,
            } => format!(
                "{} {}IN ({})",
                expr.as_ref().to_string(),
                if *negated { "NOT " } else { "" },
                subquery.to_string()
            ),
            ASTNode::SQLBetween {
                expr,
                negated,
                low,
                high,
            } => format!(
                "{} {}BETWEEN {} AND {}",
                expr.to_string(),
                if *negated { "NOT " } else { "" },
                low.to_string(),
                high.to_string()
            ),
            ASTNode::SQLBinaryExpr { left, op, right } => format!(
                "{} {} {}",
                left.as_ref().to_string(),
                op.to_string(),
                right.as_ref().to_string()
            ),
            ASTNode::SQLCast { expr, data_type } => format!(
                "CAST({} AS {})",
                expr.as_ref().to_string(),
                data_type.to_string()
            ),
            ASTNode::SQLNested(ast) => format!("({})", ast.as_ref().to_string()),
            ASTNode::SQLUnary { operator, expr } => {
                format!("{} {}", operator.to_string(), expr.as_ref().to_string())
            }
            ASTNode::SQLValue(v) => v.to_string(),
            ASTNode::SQLFunction { name, args, over } => {
                let mut s = format!("{}({})", name.to_string(), comma_separated_string(args));
                if let Some(o) = over {
                    s += &format!(" OVER ({})", o.to_string())
                }
                s
            }
            ASTNode::SQLCase {
                operand,
                conditions,
                results,
                else_result,
            } => {
                let mut s = "CASE".to_string();
                if let Some(operand) = operand {
                    s += &format!(" {}", operand.to_string());
                }
                s += &conditions
                    .iter()
                    .zip(results)
                    .map(|(c, r)| format!(" WHEN {} THEN {}", c.to_string(), r.to_string()))
                    .collect::<Vec<String>>()
                    .join("");
                if let Some(else_result) = else_result {
                    s += &format!(" ELSE {}", else_result.to_string())
                }
                s + " END"
            }
            ASTNode::SQLSubquery(s) => format!("({})", s.to_string()),
        }
    }
}

/// A window specification (i.e. `OVER (PARTITION BY .. ORDER BY .. etc.)`)
#[derive(Debug, Clone, PartialEq)]
pub struct SQLWindowSpec {
    pub partition_by: Vec<ASTNode>,
    pub order_by: Vec<SQLOrderByExpr>,
    pub window_frame: Option<SQLWindowFrame>,
}

impl ToString for SQLWindowSpec {
    fn to_string(&self) -> String {
        let mut clauses = vec![];
        if !self.partition_by.is_empty() {
            clauses.push(format!(
                "PARTITION BY {}",
                comma_separated_string(&self.partition_by)
            ))
        };
        if !self.order_by.is_empty() {
            clauses.push(format!(
                "ORDER BY {}",
                comma_separated_string(&self.order_by)
            ))
        };
        if let Some(window_frame) = &self.window_frame {
            if let Some(end_bound) = &window_frame.end_bound {
                clauses.push(format!(
                    "{} BETWEEN {} AND {}",
                    window_frame.units.to_string(),
                    window_frame.start_bound.to_string(),
                    end_bound.to_string()
                ));
            } else {
                clauses.push(format!(
                    "{} {}",
                    window_frame.units.to_string(),
                    window_frame.start_bound.to_string()
                ));
            }
        }
        clauses.join(" ")
    }
}

/// Specifies the data processed by a window function, e.g.
/// `RANGE UNBOUNDED PRECEDING` or `ROWS BETWEEN 5 PRECEDING AND CURRENT ROW`.
#[derive(Debug, Clone, PartialEq)]
pub struct SQLWindowFrame {
    pub units: SQLWindowFrameUnits,
    pub start_bound: SQLWindowFrameBound,
    /// The right bound of the `BETWEEN .. AND` clause.
    pub end_bound: Option<SQLWindowFrameBound>,
    // TBD: EXCLUDE
}

#[derive(Debug, Clone, PartialEq)]
pub enum SQLWindowFrameUnits {
    Rows,
    Range,
    Groups,
}

impl ToString for SQLWindowFrameUnits {
    fn to_string(&self) -> String {
        match self {
            SQLWindowFrameUnits::Rows => "ROWS".to_string(),
            SQLWindowFrameUnits::Range => "RANGE".to_string(),
            SQLWindowFrameUnits::Groups => "GROUPS".to_string(),
        }
    }
}

impl FromStr for SQLWindowFrameUnits {
    type Err = ParserError;

    fn from_str(s: &str) -> Result<Self, Self::Err> {
        match s {
            "ROWS" => Ok(SQLWindowFrameUnits::Rows),
            "RANGE" => Ok(SQLWindowFrameUnits::Range),
            "GROUPS" => Ok(SQLWindowFrameUnits::Groups),
            _ => Err(ParserError::ParserError(format!(
                "Expected ROWS, RANGE, or GROUPS, found: {}",
                s
            ))),
        }
    }
}

#[derive(Debug, Clone, PartialEq)]
pub enum SQLWindowFrameBound {
    /// "CURRENT ROW"
    CurrentRow,
    /// "<N> PRECEDING" or "UNBOUNDED PRECEDING"
    Preceding(Option<u64>),
    /// "<N> FOLLOWING" or "UNBOUNDED FOLLOWING". This can only appear in
    /// SQLWindowFrame::end_bound.
    Following(Option<u64>),
}

impl ToString for SQLWindowFrameBound {
    fn to_string(&self) -> String {
        match self {
            SQLWindowFrameBound::CurrentRow => "CURRENT ROW".to_string(),
            SQLWindowFrameBound::Preceding(None) => "UNBOUNDED PRECEDING".to_string(),
            SQLWindowFrameBound::Following(None) => "UNBOUNDED FOLLOWING".to_string(),
            SQLWindowFrameBound::Preceding(Some(n)) => format!("{} PRECEDING", n),
            SQLWindowFrameBound::Following(Some(n)) => format!("{} FOLLOWING", n),
        }
    }
}

/// A top-level statement (SELECT, INSERT, CREATE, etc.)
#[derive(Debug, Clone, PartialEq)]
pub enum SQLStatement {
    /// SELECT
    SQLQuery(Box<SQLQuery>),
    /// INSERT
    SQLInsert {
        /// TABLE
        table_name: SQLObjectName,
        /// COLUMNS
        columns: Vec<SQLIdent>,
        /// VALUES (vector of rows to insert)
        values: Vec<Vec<ASTNode>>,
    },
    SQLCopy {
        /// TABLE
        table_name: SQLObjectName,
        /// COLUMNS
        columns: Vec<SQLIdent>,
        /// VALUES a vector of values to be copied
        values: Vec<Option<String>>,
    },
    /// UPDATE
    SQLUpdate {
        /// TABLE
        table_name: SQLObjectName,
        /// Column assignments
        assignments: Vec<SQLAssignment>,
        /// WHERE
        selection: Option<ASTNode>,
    },
    /// DELETE
    SQLDelete {
        /// FROM
        table_name: SQLObjectName,
        /// WHERE
        selection: Option<ASTNode>,
    },
    /// CREATE DATA SOURCE
    SQLCreateDataSource {
        name: SQLObjectName,
        url: String,
        schema: DataSourceSchema,
    },
    /// CREATE VIEW
    SQLCreateView {
        /// View name
        name: SQLObjectName,
        query: Box<SQLQuery>,
        materialized: bool,
    },
    /// CREATE TABLE
    SQLCreateTable {
        /// Table name
        name: SQLObjectName,
        /// Optional schema
        columns: Vec<SQLColumnDef>,
        external: bool,
        file_format: Option<FileFormat>,
        location: Option<String>,
    },
    /// ALTER TABLE
    SQLAlterTable {
        /// Table name
        name: SQLObjectName,
        operation: AlterOperation,
    },
    /// DROP TABLE
    SQLDropTable {
        if_exists: bool,
        names: Vec<SQLObjectName>,
        cascade: bool,
        restrict: bool,
    },
    /// DROP DATA SOURCE
    SQLDropDataSource {
        name: SQLObjectName,
    },
    /// DROP VIEW
    SQLDropView {
        /// View name
        name: SQLObjectName,
        materialized: bool,
    },
    /// PEEK
    SQLPeek {
        name: SQLObjectName,
    },
    SQLTail {
        name: SQLObjectName,
    },
}

impl ToString for SQLStatement {
    fn to_string(&self) -> String {
        match self {
            SQLStatement::SQLQuery(s) => s.to_string(),
            SQLStatement::SQLInsert {
                table_name,
                columns,
                values,
            } => {
                let mut s = format!("INSERT INTO {}", table_name.to_string());
                if !columns.is_empty() {
                    s += &format!(" ({})", columns.join(", "));
                }
                if !values.is_empty() {
                    s += &format!(
                        " VALUES({})",
                        values
                            .iter()
                            .map(|row| comma_separated_string(row))
                            .collect::<Vec<String>>()
                            .join(", ")
                    );
                }
                s
            }
            SQLStatement::SQLCopy {
                table_name,
                columns,
                values,
            } => {
                let mut s = format!("COPY {}", table_name.to_string());
                if !columns.is_empty() {
                    s += &format!(" ({})", comma_separated_string(columns));
                }
                s += " FROM stdin; ";
                if !values.is_empty() {
                    s += &format!(
                        "\n{}",
                        values
                            .iter()
                            .map(|v| v.clone().unwrap_or_else(|| "\\N".to_string()))
                            .collect::<Vec<String>>()
                            .join("\t")
                    );
                }
                s += "\n\\.";
                s
            }
            SQLStatement::SQLUpdate {
                table_name,
                assignments,
                selection,
            } => {
                let mut s = format!("UPDATE {}", table_name.to_string());
                if !assignments.is_empty() {
                    s += &comma_separated_string(assignments);
                }
                if let Some(selection) = selection {
                    s += &format!(" WHERE {}", selection.to_string());
                }
                s
            }
            SQLStatement::SQLDelete {
                table_name,
                selection,
            } => {
                let mut s = format!("DELETE FROM {}", table_name.to_string());
                if let Some(selection) = selection {
                    s += &format!(" WHERE {}", selection.to_string());
                }
                s
            }
<<<<<<< HEAD
            SQLStatement::SQLCreateDataSource { name, url, schema } => format!(
                "CREATE DATA SOURCE {} FROM {} USING SCHEMA {}",
                name.to_string(),
                Value::SingleQuotedString(url.clone()).to_string(),
                match schema {
                    DataSourceSchema::Raw(schema) => {
                        Value::SingleQuotedString(schema.clone()).to_string()
                    }
                    DataSourceSchema::Registry(url) => {
                        format!("REGISTRY {}", Value::SingleQuotedString(url.clone()).to_string())
                    }
                }),
=======
>>>>>>> 4b27db0b
            SQLStatement::SQLCreateView {
                name,
                query,
                materialized,
            } => {
                let modifier = if *materialized { " MATERIALIZED" } else { "" };
                format!(
                    "CREATE{} VIEW {} AS {}",
                    modifier,
                    name.to_string(),
                    query.to_string()
                )
            }
            SQLStatement::SQLCreateTable {
                name,
                columns,
                external,
                file_format,
                location,
            } if *external => format!(
                "CREATE EXTERNAL TABLE {} ({}) STORED AS {} LOCATION '{}'",
                name.to_string(),
                comma_separated_string(columns),
                file_format.as_ref().unwrap().to_string(),
                location.as_ref().unwrap()
            ),
            SQLStatement::SQLCreateTable { name, columns, .. } => format!(
                "CREATE TABLE {} ({})",
                name.to_string(),
                comma_separated_string(columns)
            ),
            SQLStatement::SQLDropTable {
                if_exists,
                names,
                cascade,
                restrict,
            } => format!(
                "DROP TABLE{} {}{}{}",
                if *if_exists { " IF EXISTS" } else { "" },
                names
                    .iter()
                    .map(|name| name.to_string())
                    .collect::<Vec<String>>()
                    .join(", "),
                if *cascade { " CASCADE" } else { "" },
                if *restrict { " RESTRICT" } else { "" },
            ),

            SQLStatement::SQLDropDataSource { name } => {
                format!("DROP DATA SOURCE {}", name.to_string(),)
            }
            SQLStatement::SQLDropView { name, materialized } => {
                let modifier = if *materialized { " MATERIALIZED" } else { "" };
                format!("DROP{} VIEW {}", modifier, name.to_string(),)
            }
            SQLStatement::SQLAlterTable { name, operation } => {
                format!("ALTER TABLE {} {}", name.to_string(), operation.to_string())
            }
            SQLStatement::SQLPeek { name } => format!("PEEK {}", name.to_string()),
            SQLStatement::SQLTail { name } => format!("TAIL {}", name.to_string()),
        }
    }
}

/// A name of a table, view, custom type, etc., possibly multi-part, i.e. db.schema.obj
#[derive(Debug, Clone, PartialEq)]
pub struct SQLObjectName(pub Vec<SQLIdent>);

impl ToString for SQLObjectName {
    fn to_string(&self) -> String {
        self.0.join(".")
    }
}

/// SQL assignment `foo = expr` as used in SQLUpdate
#[derive(Debug, Clone, PartialEq)]
pub struct SQLAssignment {
    id: SQLIdent,
    value: ASTNode,
}

impl ToString for SQLAssignment {
    fn to_string(&self) -> String {
        format!("SET {} = {}", self.id, self.value.to_string())
    }
}

/// SQL column definition
#[derive(Debug, Clone, PartialEq)]
pub struct SQLColumnDef {
    pub name: SQLIdent,
    pub data_type: SQLType,
    pub is_primary: bool,
    pub is_unique: bool,
    pub default: Option<ASTNode>,
    pub allow_null: bool,
}

impl ToString for SQLColumnDef {
    fn to_string(&self) -> String {
        let mut s = format!("{} {}", self.name, self.data_type.to_string());
        if self.is_primary {
            s += " PRIMARY KEY";
        }
        if self.is_unique {
            s += " UNIQUE";
        }
        if let Some(ref default) = self.default {
            s += &format!(" DEFAULT {}", default.to_string());
        }
        if !self.allow_null {
            s += " NOT NULL";
        }
        s
    }
}

<<<<<<< HEAD
/// Specifies the schema associated with a given Kafka topic.
#[derive(Debug, Clone, PartialEq)]
pub enum DataSourceSchema {
    /// The schema is specified directly in the contained string.
    Raw(String),
    /// The schema is available in a Confluent-compatible schema registry that
    /// is accessible at the specified URL.
    Registry(String),
=======
/// External table's available file format
#[derive(Debug, Clone, PartialEq)]
pub enum FileFormat {
    TEXTFILE,
    SEQUENCEFILE,
    ORC,
    PARQUET,
    AVRO,
    RCFILE,
    JSONFILE,
}

impl ToString for FileFormat {
    fn to_string(&self) -> String {
        use self::FileFormat::*;
        match self {
            TEXTFILE => "TEXTFILE".to_string(),
            SEQUENCEFILE => "SEQUENCEFILE".to_string(),
            ORC => "ORC".to_string(),
            PARQUET => "PARQUET".to_string(),
            AVRO => "AVRO".to_string(),
            RCFILE => "RCFILE".to_string(),
            JSONFILE => "TEXTFILE".to_string(),
        }
    }
}

use crate::sqlparser::ParserError;
use std::str::FromStr;
impl FromStr for FileFormat {
    type Err = ParserError;

    fn from_str(s: &str) -> Result<Self, Self::Err> {
        use self::FileFormat::*;
        match s {
            "TEXTFILE" => Ok(TEXTFILE),
            "SEQUENCEFILE" => Ok(SEQUENCEFILE),
            "ORC" => Ok(ORC),
            "PARQUET" => Ok(PARQUET),
            "AVRO" => Ok(AVRO),
            "RCFILE" => Ok(RCFILE),
            "JSONFILE" => Ok(JSONFILE),
            _ => Err(ParserError::ParserError(format!(
                "Unexpected file format: {}",
                s
            ))),
        }
    }
>>>>>>> 4b27db0b
}<|MERGE_RESOLUTION|>--- conflicted
+++ resolved
@@ -491,7 +491,6 @@
                 }
                 s
             }
-<<<<<<< HEAD
             SQLStatement::SQLCreateDataSource { name, url, schema } => format!(
                 "CREATE DATA SOURCE {} FROM {} USING SCHEMA {}",
                 name.to_string(),
@@ -504,8 +503,6 @@
                         format!("REGISTRY {}", Value::SingleQuotedString(url.clone()).to_string())
                     }
                 }),
-=======
->>>>>>> 4b27db0b
             SQLStatement::SQLCreateView {
                 name,
                 query,
@@ -623,7 +620,6 @@
     }
 }
 
-<<<<<<< HEAD
 /// Specifies the schema associated with a given Kafka topic.
 #[derive(Debug, Clone, PartialEq)]
 pub enum DataSourceSchema {
@@ -632,7 +628,8 @@
     /// The schema is available in a Confluent-compatible schema registry that
     /// is accessible at the specified URL.
     Registry(String),
-=======
+}
+
 /// External table's available file format
 #[derive(Debug, Clone, PartialEq)]
 pub enum FileFormat {
@@ -681,5 +678,4 @@
             ))),
         }
     }
->>>>>>> 4b27db0b
 }