// Licensed under the Apache License, Version 2.0 (the "License");
// you may not use this file except in compliance with the License.
// You may obtain a copy of the License at
//
// http://www.apache.org/licenses/LICENSE-2.0
//
// Unless required by applicable law or agreed to in writing, software
// distributed under the License is distributed on an "AS IS" BASIS,
// WITHOUT WARRANTIES OR CONDITIONS OF ANY KIND, either express or implied.
// See the License for the specific language governing permissions and
// limitations under the License.

//! SQL Parser

use bigdecimal::BigDecimal;
use log::debug;

use super::ast::*;
use super::dialect::keywords;
use super::dialect::Dialect;
use super::tokenizer::*;
use std::error::Error;
use std::fmt;

#[derive(Debug, Clone, PartialEq)]
pub enum ParserError {
    TokenizerError(String),
    ParserError(String),
}

// Use `Parser::expected` instead, if possible
macro_rules! parser_err {
    ($MSG:expr) => {
        Err(ParserError::ParserError($MSG.to_string()))
    };
}

#[derive(PartialEq)]
pub enum IsOptional {
    Optional,
    Mandatory,
}
use IsOptional::*;

pub enum IsLateral {
    Lateral,
    NotLateral,
}
use IsLateral::*;

impl From<TokenizerError> for ParserError {
    fn from(e: TokenizerError) -> Self {
        ParserError::TokenizerError(format!("{:?}", e))
    }
}

impl fmt::Display for ParserError {
    fn fmt(&self, f: &mut fmt::Formatter) -> fmt::Result {
        write!(
            f,
            "sql parser error: {}",
            match self {
                ParserError::TokenizerError(s) => s,
                ParserError::ParserError(s) => s,
            }
        )
    }
}

impl Error for ParserError {}

/// SQL Parser
pub struct Parser {
    tokens: Vec<Token>,
    /// The index of the first unprocessed token in `self.tokens`
    index: usize,
}

impl Parser {
    /// Parse the specified tokens
    pub fn new(tokens: Vec<Token>) -> Self {
        Parser { tokens, index: 0 }
    }

    /// Parse a SQL statement and produce an Abstract Syntax Tree (AST)
    pub fn parse_sql(dialect: &dyn Dialect, sql: String) -> Result<Vec<Statement>, ParserError> {
        let mut tokenizer = Tokenizer::new(dialect, &sql);
        let tokens = tokenizer.tokenize()?;
        let mut parser = Parser::new(tokens);
        let mut stmts = Vec::new();
        let mut expecting_statement_delimiter = false;
        debug!("Parsing sql '{}'...", sql);
        loop {
            // ignore empty statements (between successive statement delimiters)
            while parser.consume_token(&Token::SemiColon) {
                expecting_statement_delimiter = false;
            }

            if parser.peek_token().is_none() {
                break;
            } else if expecting_statement_delimiter {
                return parser.expected("end of statement", parser.peek_token());
            }

            let statement = parser.parse_statement()?;
            stmts.push(statement);
            expecting_statement_delimiter = true;
        }
        Ok(stmts)
    }

    /// Parse a single top-level statement (such as SELECT, INSERT, CREATE, etc.),
    /// stopping before the statement separator, if any.
    pub fn parse_statement(&mut self) -> Result<Statement, ParserError> {
        match self.next_token() {
            Some(t) => match t {
                Token::Word(ref w) if w.keyword != "" => match w.keyword.as_ref() {
                    "SELECT" | "WITH" | "VALUES" => {
                        self.prev_token();
                        Ok(Statement::Query(Box::new(self.parse_query()?)))
                    }
                    "CREATE" => Ok(self.parse_create()?),
                    "DROP" => Ok(self.parse_drop()?),
                    "DELETE" => Ok(self.parse_delete()?),
                    "INSERT" => Ok(self.parse_insert()?),
                    "UPDATE" => Ok(self.parse_update()?),
                    "ALTER" => Ok(self.parse_alter()?),
                    "COPY" => Ok(self.parse_copy()?),
                    "START" => Ok(self.parse_start_transaction()?),
                    "SET" => Ok(self.parse_set_transaction()?),
                    // `BEGIN` is a nonstandard but common alias for the
                    // standard `START TRANSACTION` statement. It is supported
                    // by at least PostgreSQL and MySQL.
                    "BEGIN" => Ok(self.parse_begin()?),
                    "COMMIT" => Ok(self.parse_commit()?),
                    "ROLLBACK" => Ok(self.parse_rollback()?),
                    "PEEK" => Ok(Statement::Peek {
                        immediate: self.parse_keyword("IMMEDIATE"),
                        name: self.parse_object_name()?,
                    }),
                    "SHOW" => Ok(self.parse_show()?),
                    "TAIL" => Ok(Statement::Tail {
                        name: self.parse_object_name()?,
                    }),
                    _ => parser_err!(format!(
                        "Unexpected keyword {:?} at the beginning of a statement",
                        w.to_string()
                    )),
                },
                Token::LParen => {
                    self.prev_token();
                    Ok(Statement::Query(Box::new(self.parse_query()?)))
                }
                unexpected => self.expected(
                    "a keyword at the beginning of a statement",
                    Some(unexpected),
                ),
            },
            None => self.expected("SQL statement", None),
        }
    }

    /// Parse a new expression
    pub fn parse_expr(&mut self) -> Result<Expr, ParserError> {
        self.parse_subexpr(0)
    }

    /// Parse tokens until the precedence changes
    pub fn parse_subexpr(&mut self, precedence: u8) -> Result<Expr, ParserError> {
        debug!("parsing expr");
        let mut expr = self.parse_prefix()?;
        debug!("prefix: {:?}", expr);
        loop {
            let next_precedence = self.get_next_precedence()?;
            debug!("next precedence: {:?}", next_precedence);
            if precedence >= next_precedence {
                break;
            }

            expr = self.parse_infix(expr, next_precedence)?;
        }
        Ok(expr)
    }

    /// Parse an expression prefix
    pub fn parse_prefix(&mut self) -> Result<Expr, ParserError> {
        let tok = self
            .next_token()
            .ok_or_else(|| ParserError::ParserError("Unexpected EOF".to_string()))?;
        let expr = match tok {
            Token::Word(w) => match w.keyword.as_ref() {
                "TRUE" | "FALSE" | "NULL" => {
                    self.prev_token();
                    Ok(Expr::Value(self.parse_value()?))
                }
                "CASE" => self.parse_case_expr(),
                "CAST" => self.parse_cast_expr(),
                "DATE" => Ok(Expr::Value(Value::Date(self.parse_literal_string()?))),
                "EXISTS" => self.parse_exists_expr(),
                "EXTRACT" => self.parse_extract_expr(),
                "INTERVAL" => self.parse_literal_interval(),
                "NOT" => Ok(Expr::UnaryOp {
                    op: UnaryOperator::Not,
                    expr: Box::new(self.parse_subexpr(Self::UNARY_NOT_PREC)?),
                }),
                "TIME" => Ok(Expr::Value(Value::Time(self.parse_literal_string()?))),
                "TIMESTAMP" => Ok(Expr::Value(Value::Timestamp(self.parse_literal_string()?))),
                // Here `w` is a word, check if it's a part of a multi-part
                // identifier, a function call, or a simple identifier:
                _ => match self.peek_token() {
                    Some(Token::LParen) | Some(Token::Period) => {
                        let mut id_parts: Vec<Ident> = vec![w.as_ident()];
                        let mut ends_with_wildcard = false;
                        while self.consume_token(&Token::Period) {
                            match self.next_token() {
                                Some(Token::Word(w)) => id_parts.push(w.as_ident()),
                                Some(Token::Mult) => {
                                    ends_with_wildcard = true;
                                    break;
                                }
                                unexpected => {
                                    return self
                                        .expected("an identifier or a '*' after '.'", unexpected);
                                }
                            }
                        }
                        if ends_with_wildcard {
                            Ok(Expr::QualifiedWildcard(id_parts))
                        } else if self.consume_token(&Token::LParen) {
                            self.prev_token();
                            self.parse_function(ObjectName(id_parts))
                        } else {
                            Ok(Expr::CompoundIdentifier(id_parts))
                        }
                    }
                    _ => Ok(Expr::Identifier(w.as_ident())),
                },
            }, // End of Token::Word
            Token::Mult => Ok(Expr::Wildcard),
            tok @ Token::Minus | tok @ Token::Plus => {
                let op = if tok == Token::Plus {
                    UnaryOperator::Plus
                } else {
                    UnaryOperator::Minus
                };
                Ok(Expr::UnaryOp {
                    op,
                    expr: Box::new(self.parse_subexpr(Self::PLUS_MINUS_PREC)?),
                })
            }
            Token::Number(_)
            | Token::SingleQuotedString(_)
            | Token::NationalStringLiteral(_)
            | Token::HexStringLiteral(_) => {
                self.prev_token();
                Ok(Expr::Value(self.parse_value()?))
            }
            Token::LParen => {
                let expr = if self.parse_keyword("SELECT") || self.parse_keyword("WITH") {
                    self.prev_token();
                    Expr::Subquery(Box::new(self.parse_query()?))
                } else {
                    Expr::Nested(Box::new(self.parse_expr()?))
                };
                self.expect_token(&Token::RParen)?;
                Ok(expr)
            }
            unexpected => self.expected("an expression", Some(unexpected)),
        }?;

        if self.parse_keyword("COLLATE") {
            Ok(Expr::Collate {
                expr: Box::new(expr),
                collation: self.parse_object_name()?,
            })
        } else {
            Ok(expr)
        }
    }

    pub fn parse_function(&mut self, name: ObjectName) -> Result<Expr, ParserError> {
        self.expect_token(&Token::LParen)?;
        let all = self.parse_keyword("ALL");
        let distinct = self.parse_keyword("DISTINCT");
        if all && distinct {
            return parser_err!(format!(
                "Cannot specify both ALL and DISTINCT in function: {}",
                name.to_string(),
            ));
        }
        let args = self.parse_optional_args()?;
        let over = if self.parse_keyword("OVER") {
            // TBD: support window names (`OVER mywin`) in place of inline specification
            self.expect_token(&Token::LParen)?;
            let partition_by = if self.parse_keywords(vec!["PARTITION", "BY"]) {
                // a list of possibly-qualified column names
                self.parse_comma_separated(Parser::parse_expr)?
            } else {
                vec![]
            };
            let order_by = if self.parse_keywords(vec!["ORDER", "BY"]) {
                self.parse_comma_separated(Parser::parse_order_by_expr)?
            } else {
                vec![]
            };
            let window_frame = if !self.consume_token(&Token::RParen) {
                let window_frame = self.parse_window_frame()?;
                self.expect_token(&Token::RParen)?;
                Some(window_frame)
            } else {
                None
            };

            Some(WindowSpec {
                partition_by,
                order_by,
                window_frame,
            })
        } else {
            None
        };

        Ok(Expr::Function(Function {
            name,
            args,
            over,
            distinct,
        }))
    }

    pub fn parse_window_frame(&mut self) -> Result<WindowFrame, ParserError> {
        let units = match self.next_token() {
            Some(Token::Word(w)) => w.keyword.parse::<WindowFrameUnits>()?,
            unexpected => return self.expected("ROWS, RANGE, GROUPS", unexpected),
        };
        let (start_bound, end_bound) = if self.parse_keyword("BETWEEN") {
            let start_bound = self.parse_window_frame_bound()?;
            self.expect_keyword("AND")?;
            let end_bound = Some(self.parse_window_frame_bound()?);
            (start_bound, end_bound)
        } else {
            (self.parse_window_frame_bound()?, None)
        };
        Ok(WindowFrame {
            units,
            start_bound,
            end_bound,
        })
    }

    /// Parse `CURRENT ROW` or `{ <positive number> | UNBOUNDED } { PRECEDING | FOLLOWING }`
    pub fn parse_window_frame_bound(&mut self) -> Result<WindowFrameBound, ParserError> {
        if self.parse_keywords(vec!["CURRENT", "ROW"]) {
            Ok(WindowFrameBound::CurrentRow)
        } else {
            let rows = if self.parse_keyword("UNBOUNDED") {
                None
            } else {
                Some(self.parse_literal_uint()?)
            };
            if self.parse_keyword("PRECEDING") {
                Ok(WindowFrameBound::Preceding(rows))
            } else if self.parse_keyword("FOLLOWING") {
                Ok(WindowFrameBound::Following(rows))
            } else {
                self.expected("PRECEDING or FOLLOWING", self.peek_token())
            }
        }
    }

    pub fn parse_case_expr(&mut self) -> Result<Expr, ParserError> {
        let mut operand = None;
        if !self.parse_keyword("WHEN") {
            operand = Some(Box::new(self.parse_expr()?));
            self.expect_keyword("WHEN")?;
        }
        let mut conditions = vec![];
        let mut results = vec![];
        loop {
            conditions.push(self.parse_expr()?);
            self.expect_keyword("THEN")?;
            results.push(self.parse_expr()?);
            if !self.parse_keyword("WHEN") {
                break;
            }
        }
        let else_result = if self.parse_keyword("ELSE") {
            Some(Box::new(self.parse_expr()?))
        } else {
            None
        };
        self.expect_keyword("END")?;
        Ok(Expr::Case {
            operand,
            conditions,
            results,
            else_result,
        })
    }

    /// Parse a SQL CAST function e.g. `CAST(expr AS FLOAT)`
    pub fn parse_cast_expr(&mut self) -> Result<Expr, ParserError> {
        self.expect_token(&Token::LParen)?;
        let expr = self.parse_expr()?;
        self.expect_keyword("AS")?;
        let data_type = self.parse_data_type()?;
        self.expect_token(&Token::RParen)?;
        Ok(Expr::Cast {
            expr: Box::new(expr),
            data_type,
        })
    }

    /// Parse a SQL EXISTS expression e.g. `WHERE EXISTS(SELECT ...)`.
    pub fn parse_exists_expr(&mut self) -> Result<Expr, ParserError> {
        self.expect_token(&Token::LParen)?;
        let exists_node = Expr::Exists(Box::new(self.parse_query()?));
        self.expect_token(&Token::RParen)?;
        Ok(exists_node)
    }

    pub fn parse_extract_expr(&mut self) -> Result<Expr, ParserError> {
        self.expect_token(&Token::LParen)?;
        let field = self.parse_date_time_field()?;
        self.expect_keyword("FROM")?;
        let expr = self.parse_expr()?;
        self.expect_token(&Token::RParen)?;
        Ok(Expr::Extract {
            field,
            expr: Box::new(expr),
        })
    }

    // This function parses date/time fields for both the EXTRACT function-like
    // operator and interval qualifiers. EXTRACT supports a wider set of
    // date/time fields than interval qualifiers, so this function may need to
    // be split in two.
    pub fn parse_date_time_field(&mut self) -> Result<DateTimeField, ParserError> {
        let tok = self.next_token();
        if let Some(Token::Word(ref k)) = tok {
            match k.keyword.as_ref() {
                "YEAR" => Ok(DateTimeField::Year),
                "MONTH" => Ok(DateTimeField::Month),
                "DAY" => Ok(DateTimeField::Day),
                "HOUR" => Ok(DateTimeField::Hour),
                "MINUTE" => Ok(DateTimeField::Minute),
                "SECOND" => Ok(DateTimeField::Second),
                _ => self.expected("date/time field", tok)?,
            }
        } else {
            self.expected("date/time field", tok)?
        }
    }

    /// Parse an INTERVAL literal.
    ///
    /// Some syntactically valid intervals:
    ///
    ///   1. `INTERVAL '1' DAY`
    ///   2. `INTERVAL '1-1' YEAR TO MONTH`
    ///   3. `INTERVAL '1' SECOND`
    ///   4. `INTERVAL '1:1:1.1' HOUR (5) TO SECOND (5)`
    ///   5. `INTERVAL '1.1' SECOND (2, 2)`
    ///   6. `INTERVAL '1:1' HOUR (5) TO MINUTE (5)`
    ///
    /// Note that we do not currently attempt to parse the quoted value.
    pub fn parse_literal_interval(&mut self) -> Result<Expr, ParserError> {
        // The SQL standard allows an optional sign before the value string, but
        // it is not clear if any implementations support that syntax, so we
        // don't currently try to parse it. (The sign can instead be included
        // inside the value string.)

        // The first token in an interval is a string literal which specifies
        // the duration of the interval.
        let value = self.parse_literal_string()?;

        // Following the string literal is a qualifier which indicates the units
        // of the duration specified in the string literal.
        //
        // Note that PostgreSQL allows omitting the qualifier, but we currently
        // require at least the leading field, in accordance with the ANSI spec.
        let leading_field = self.parse_date_time_field()?;

        let (leading_precision, last_field, fsec_precision) =
            if leading_field == DateTimeField::Second {
                // SQL mandates special syntax for `SECOND TO SECOND` literals.
                // Instead of
                //     `SECOND [(<leading precision>)] TO SECOND[(<fractional seconds precision>)]`
                // one must use the special format:
                //     `SECOND [( <leading precision> [ , <fractional seconds precision>] )]`
                let last_field = None;
                let (leading_precision, fsec_precision) = self.parse_optional_precision_scale()?;
                (leading_precision, last_field, fsec_precision)
            } else {
                let leading_precision = self.parse_optional_precision()?;
                if self.parse_keyword("TO") {
                    let last_field = Some(self.parse_date_time_field()?);
                    let fsec_precision = if last_field == Some(DateTimeField::Second) {
                        self.parse_optional_precision()?
                    } else {
                        None
                    };
                    (leading_precision, last_field, fsec_precision)
                } else {
                    (leading_precision, None, None)
                }
            };

        Ok(Expr::Value(Value::Interval {
            value,
            leading_field,
            leading_precision,
            last_field,
            fractional_seconds_precision: fsec_precision,
        }))
    }

    /// Parse an operator following an expression
    pub fn parse_infix(&mut self, expr: Expr, precedence: u8) -> Result<Expr, ParserError> {
        debug!("parsing infix");
        let tok = self.next_token().unwrap(); // safe as EOF's precedence is the lowest

        let regular_binary_operator = match tok {
            Token::Eq => Some(BinaryOperator::Eq),
            Token::Neq => Some(BinaryOperator::NotEq),
            Token::Gt => Some(BinaryOperator::Gt),
            Token::GtEq => Some(BinaryOperator::GtEq),
            Token::Lt => Some(BinaryOperator::Lt),
            Token::LtEq => Some(BinaryOperator::LtEq),
            Token::Plus => Some(BinaryOperator::Plus),
            Token::Minus => Some(BinaryOperator::Minus),
            Token::Mult => Some(BinaryOperator::Multiply),
            Token::Mod => Some(BinaryOperator::Modulus),
            Token::Div => Some(BinaryOperator::Divide),
            Token::Word(ref k) => match k.keyword.as_ref() {
                "AND" => Some(BinaryOperator::And),
                "OR" => Some(BinaryOperator::Or),
                "LIKE" => Some(BinaryOperator::Like),
                "NOT" => {
                    if self.parse_keyword("LIKE") {
                        Some(BinaryOperator::NotLike)
                    } else {
                        None
                    }
                }
                _ => None,
            },
            _ => None,
        };

        if let Some(op) = regular_binary_operator {
            Ok(Expr::BinaryOp {
                left: Box::new(expr),
                op,
                right: Box::new(self.parse_subexpr(precedence)?),
            })
        } else if let Token::Word(ref k) = tok {
            match k.keyword.as_ref() {
                "IS" => {
                    if self.parse_keyword("NULL") {
                        Ok(Expr::IsNull(Box::new(expr)))
                    } else if self.parse_keywords(vec!["NOT", "NULL"]) {
                        Ok(Expr::IsNotNull(Box::new(expr)))
                    } else {
                        self.expected("NULL or NOT NULL after IS", self.peek_token())
                    }
                }
                "NOT" | "IN" | "BETWEEN" => {
                    self.prev_token();
                    let negated = self.parse_keyword("NOT");
                    if self.parse_keyword("IN") {
                        self.parse_in(expr, negated)
                    } else if self.parse_keyword("BETWEEN") {
                        self.parse_between(expr, negated)
                    } else {
                        self.expected("IN or BETWEEN after NOT", self.peek_token())
                    }
                }
                // Can only happen if `get_next_precedence` got out of sync with this function
                _ => panic!("No infix parser for token {:?}", tok),
            }
        } else if Token::DoubleColon == tok {
            self.parse_pg_cast(expr)
        } else {
            // Can only happen if `get_next_precedence` got out of sync with this function
            panic!("No infix parser for token {:?}", tok)
        }
    }

    /// Parses the parens following the `[ NOT ] IN` operator
    pub fn parse_in(&mut self, expr: Expr, negated: bool) -> Result<Expr, ParserError> {
        self.expect_token(&Token::LParen)?;
        let in_op = if self.parse_keyword("SELECT") || self.parse_keyword("WITH") {
            self.prev_token();
            Expr::InSubquery {
                expr: Box::new(expr),
                subquery: Box::new(self.parse_query()?),
                negated,
            }
        } else {
            Expr::InList {
                expr: Box::new(expr),
                list: self.parse_comma_separated(Parser::parse_expr)?,
                negated,
            }
        };
        self.expect_token(&Token::RParen)?;
        Ok(in_op)
    }

    /// Parses `BETWEEN <low> AND <high>`, assuming the `BETWEEN` keyword was already consumed
    pub fn parse_between(&mut self, expr: Expr, negated: bool) -> Result<Expr, ParserError> {
        // Stop parsing subexpressions for <low> and <high> on tokens with
        // precedence lower than that of `BETWEEN`, such as `AND`, `IS`, etc.
        let low = self.parse_subexpr(Self::BETWEEN_PREC)?;
        self.expect_keyword("AND")?;
        let high = self.parse_subexpr(Self::BETWEEN_PREC)?;
        Ok(Expr::Between {
            expr: Box::new(expr),
            negated,
            low: Box::new(low),
            high: Box::new(high),
        })
    }

    /// Parse a postgresql casting style which is in the form of `expr::datatype`
    pub fn parse_pg_cast(&mut self, expr: Expr) -> Result<Expr, ParserError> {
        Ok(Expr::Cast {
            expr: Box::new(expr),
            data_type: self.parse_data_type()?,
        })
    }

    const UNARY_NOT_PREC: u8 = 15;
    const BETWEEN_PREC: u8 = 20;
    const PLUS_MINUS_PREC: u8 = 30;

    /// Get the precedence of the next token
    pub fn get_next_precedence(&self) -> Result<u8, ParserError> {
        if let Some(token) = self.peek_token() {
            debug!("get_next_precedence() {:?}", token);

            match &token {
                Token::Word(k) if k.keyword == "OR" => Ok(5),
                Token::Word(k) if k.keyword == "AND" => Ok(10),
                Token::Word(k) if k.keyword == "NOT" => match &self.peek_nth_token(1) {
                    // The precedence of NOT varies depending on keyword that
                    // follows it. If it is followed by IN, BETWEEN, or LIKE,
                    // it takes on the precedence of those tokens. Otherwise it
                    // is not an infix operator, and therefore has zero
                    // precedence.
                    Some(Token::Word(k)) if k.keyword == "IN" => Ok(Self::BETWEEN_PREC),
                    Some(Token::Word(k)) if k.keyword == "BETWEEN" => Ok(Self::BETWEEN_PREC),
                    Some(Token::Word(k)) if k.keyword == "LIKE" => Ok(Self::BETWEEN_PREC),
                    _ => Ok(0),
                },
                Token::Word(k) if k.keyword == "IS" => Ok(17),
                Token::Word(k) if k.keyword == "IN" => Ok(Self::BETWEEN_PREC),
                Token::Word(k) if k.keyword == "BETWEEN" => Ok(Self::BETWEEN_PREC),
                Token::Word(k) if k.keyword == "LIKE" => Ok(Self::BETWEEN_PREC),
                Token::Eq | Token::Lt | Token::LtEq | Token::Neq | Token::Gt | Token::GtEq => {
                    Ok(20)
                }
                Token::Plus | Token::Minus => Ok(Self::PLUS_MINUS_PREC),
                Token::Mult | Token::Div | Token::Mod => Ok(40),
                Token::DoubleColon => Ok(50),
                _ => Ok(0),
            }
        } else {
            Ok(0)
        }
    }

    /// Return the first non-whitespace token that has not yet been processed
    /// (or None if reached end-of-file)
    pub fn peek_token(&self) -> Option<Token> {
        self.peek_nth_token(0)
    }

    /// Return nth non-whitespace token that has not yet been processed
    pub fn peek_nth_token(&self, mut n: usize) -> Option<Token> {
        let mut index = self.index;
        loop {
            index += 1;
            match self.tokens.get(index - 1) {
                Some(Token::Whitespace(_)) => continue,
                non_whitespace => {
                    if n == 0 {
                        return non_whitespace.cloned();
                    }
                    n -= 1;
                }
            }
        }
    }

    /// Return the first non-whitespace token that has not yet been processed
    /// (or None if reached end-of-file) and mark it as processed. OK to call
    /// repeatedly after reaching EOF.
    pub fn next_token(&mut self) -> Option<Token> {
        loop {
            self.index += 1;
            match self.tokens.get(self.index - 1) {
                Some(Token::Whitespace(_)) => continue,
                token => return token.cloned(),
            }
        }
    }

    /// Return the first unprocessed token, possibly whitespace.
    pub fn next_token_no_skip(&mut self) -> Option<&Token> {
        self.index += 1;
        self.tokens.get(self.index - 1)
    }

    /// Push back the last one non-whitespace token. Must be called after
    /// `next_token()`, otherwise might panic. OK to call after
    /// `next_token()` indicates an EOF.
    pub fn prev_token(&mut self) {
        loop {
            assert!(self.index > 0);
            self.index -= 1;
            if let Some(Token::Whitespace(_)) = self.tokens.get(self.index) {
                continue;
            }
            return;
        }
    }

    /// Report unexpected token
    fn expected<T>(&self, expected: &str, found: Option<Token>) -> Result<T, ParserError> {
        parser_err!(format!(
            "Expected {}, found: {}",
            expected,
            found.map_or_else(|| "EOF".to_string(), |t| format!("{}", t))
        ))
    }

    /// Look for an expected keyword and consume it if it exists
    #[must_use]
    pub fn parse_keyword(&mut self, expected: &'static str) -> bool {
        // Ideally, we'd accept a enum variant, not a string, but since
        // it's not trivial to maintain the enum without duplicating all
        // the keywords three times, we'll settle for a run-time check that
        // the string actually represents a known keyword...
        assert!(keywords::ALL_KEYWORDS.contains(&expected));
        match self.peek_token() {
            Some(Token::Word(ref k)) if expected.eq_ignore_ascii_case(&k.keyword) => {
                self.next_token();
                true
            }
            _ => false,
        }
    }

    /// Look for an expected sequence of keywords and consume them if they exist
    #[must_use]
    pub fn parse_keywords(&mut self, keywords: Vec<&'static str>) -> bool {
        let index = self.index;
        for keyword in keywords {
            if !self.parse_keyword(&keyword) {
                //println!("parse_keywords aborting .. did not find {}", keyword);
                // reset index and return immediately
                self.index = index;
                return false;
            }
        }
        true
    }

    /// Look for one of the given keywords and return the one that matches.
    #[must_use]
    pub fn parse_one_of_keywords(&mut self, keywords: &[&'static str]) -> Option<&'static str> {
        for keyword in keywords {
            assert!(keywords::ALL_KEYWORDS.contains(keyword));
        }
        match self.peek_token() {
            Some(Token::Word(ref k)) => keywords
                .iter()
                .find(|keyword| keyword.eq_ignore_ascii_case(&k.keyword))
                .map(|keyword| {
                    self.next_token();
                    *keyword
                }),
            _ => None,
        }
    }

    /// Bail out if the current token is not one of the expected keywords, or consume it if it is
    #[must_use]
    pub fn expect_one_of_keywords(
        &mut self,
        keywords: &[&'static str],
    ) -> Result<&'static str, ParserError> {
        if let Some(keyword) = self.parse_one_of_keywords(keywords) {
            Ok(keyword)
        } else {
            self.expected(
                &format!("one of {}", keywords.join(" or ")),
                self.peek_token(),
            )
        }
    }

    /// Bail out if the current token is not an expected keyword, or consume it if it is
    pub fn expect_keyword(&mut self, expected: &'static str) -> Result<(), ParserError> {
        if self.parse_keyword(expected) {
            Ok(())
        } else {
            self.expected(expected, self.peek_token())
        }
    }

    /// Bail out if the following tokens are not the excpected sequence of keywords,
    /// or consume them if they are
    pub fn expect_keywords(&mut self, expected: &[&'static str]) -> Result<(), ParserError> {
        for kw in expected {
            self.expect_keyword(kw)?;
        }
        Ok(())
    }

    /// Consume the next token if it matches the expected token, otherwise return false
    #[must_use]
    pub fn consume_token(&mut self, expected: &Token) -> bool {
        match &self.peek_token() {
            Some(t) if *t == *expected => {
                self.next_token();
                true
            }
            _ => false,
        }
    }

    /// Bail out if the current token is not an expected keyword, or consume it if it is
    pub fn expect_token(&mut self, expected: &Token) -> Result<(), ParserError> {
        if self.consume_token(expected) {
            Ok(())
        } else {
            self.expected(&expected.to_string(), self.peek_token())
        }
    }

    /// Parse a comma-separated list of 1+ items accepted by `F`
    pub fn parse_comma_separated<T, F>(&mut self, mut f: F) -> Result<Vec<T>, ParserError>
    where
        F: FnMut(&mut Parser) -> Result<T, ParserError>,
    {
        let mut values = vec![];
        loop {
            values.push(f(self)?);
            if !self.consume_token(&Token::Comma) {
                break;
            }
        }
        Ok(values)
    }

    /// Parse a SQL CREATE statement
    pub fn parse_create(&mut self) -> Result<Statement, ParserError> {
        if self.parse_keyword("TABLE") {
            self.parse_create_table()
        } else if self.parse_keyword("MATERIALIZED") || self.parse_keyword("VIEW") {
            self.prev_token();
            self.parse_create_view()
        } else if self.parse_keyword("SOURCE") {
            self.parse_create_source()
        } else if self.parse_keyword("SOURCES") {
            self.parse_create_sources()
        } else if self.parse_keyword("SINK") {
            self.parse_create_sink()
        } else if self.parse_keyword("EXTERNAL") {
            self.parse_create_external_table()
        } else {
            self.expected(
                "TABLE, VIEW, SOURCE, or SINK after CREATE",
                self.peek_token(),
            )
        }
    }

    pub fn parse_create_source(&mut self) -> Result<Statement, ParserError> {
        let name = self.parse_object_name()?;
        self.expect_keyword("FROM")?;
        let url = self.parse_literal_string()?;
        self.expect_keyword("USING")?;
        self.expect_keyword("SCHEMA")?;
        let schema = if self.parse_keyword("REGISTRY") {
            SourceSchema::Registry(self.parse_literal_string()?)
        } else {
            SourceSchema::Raw(self.parse_literal_string()?)
        };
        let with_options = self.parse_with_options()?;
        Ok(Statement::CreateSource {
            name,
            url,
            schema,
            with_options,
        })
    }

    pub fn parse_create_sources(&mut self) -> Result<Statement, ParserError> {
        self.expect_keyword("FROM")?;
        let url = self.parse_literal_string()?;
        self.expect_keywords(&["USING", "SCHEMA", "REGISTRY"])?;
        let schema_registry = self.parse_literal_string()?;
        let with_options = self.parse_with_options()?;
        Ok(Statement::CreateSources {
            url,
            schema_registry,
            with_options,
        })
    }

    pub fn parse_create_sink(&mut self) -> Result<Statement, ParserError> {
        let name = self.parse_object_name()?;
        self.expect_keyword("FROM")?;
        let from = self.parse_object_name()?;
        self.expect_keyword("INTO")?;
        let url = self.parse_literal_string()?;
        let with_options = self.parse_with_options()?;
        Ok(Statement::CreateSink {
            name,
            from,
            url,
            with_options,
        })
    }

    pub fn parse_create_external_table(&mut self) -> Result<Statement, ParserError> {
        self.expect_keyword("TABLE")?;
        let table_name = self.parse_object_name()?;
        let (columns, constraints) = self.parse_columns()?;
        self.expect_keyword("STORED")?;
        self.expect_keyword("AS")?;
        let file_format = self.parse_identifier()?.parse::<FileFormat>()?;

        self.expect_keyword("LOCATION")?;
        let location = self.parse_literal_string()?;

        Ok(Statement::CreateTable {
            name: table_name,
            columns,
            constraints,
            with_options: vec![],
            external: true,
            file_format: Some(file_format),
            location: Some(location),
        })
    }

    pub fn parse_create_view(&mut self) -> Result<Statement, ParserError> {
        let materialized = self.parse_keyword("MATERIALIZED");
        self.expect_keyword("VIEW")?;
        // Many dialects support `OR REPLACE` | `OR ALTER` right after `CREATE`, but we don't (yet).
        // ANSI SQL and Postgres support RECURSIVE here, but we don't support it either.
        let name = self.parse_object_name()?;
        let columns = self.parse_parenthesized_column_list(Optional)?;
        let with_options = self.parse_with_options()?;
        self.expect_keyword("AS")?;
        let query = Box::new(self.parse_query()?);
        // Optional `WITH [ CASCADED | LOCAL ] CHECK OPTION` is widely supported here.
        Ok(Statement::CreateView {
            name,
            columns,
            query,
            materialized,
            with_options,
        })
    }

    pub fn parse_drop(&mut self) -> Result<Statement, ParserError> {
        let object_type = if self.parse_keyword("TABLE") {
            ObjectType::Table
        } else if self.parse_keyword("VIEW") {
            ObjectType::View
        } else if self.parse_keywords(vec!["SOURCE"]) {
            ObjectType::Source
        } else if self.parse_keywords(vec!["SINK"]) {
            ObjectType::Sink
        } else {
            return self.expected("TABLE or VIEW after DROP", self.peek_token());
        };
        // Many dialects support the non standard `IF EXISTS` clause and allow
        // specifying multiple objects to delete in a single statement
        let if_exists = self.parse_keywords(vec!["IF", "EXISTS"]);
        let names = self.parse_comma_separated(Parser::parse_object_name)?;
        let cascade = self.parse_keyword("CASCADE");
        let restrict = self.parse_keyword("RESTRICT");
        if cascade && restrict {
            return parser_err!("Cannot specify both CASCADE and RESTRICT in DROP");
        }
        Ok(Statement::Drop {
            object_type,
            if_exists,
            names,
            cascade,
        })
    }

    pub fn parse_create_table(&mut self) -> Result<Statement, ParserError> {
        let table_name = self.parse_object_name()?;
        // parse optional column list (schema)
        let (columns, constraints) = self.parse_columns()?;
<<<<<<< HEAD

=======
>>>>>>> 391a54b5
        let with_options = self.parse_with_options()?;

        Ok(Statement::CreateTable {
            name: table_name,
            columns,
            constraints,
            with_options,
            external: false,
            file_format: None,
            location: None,
        })
    }

    fn parse_columns(&mut self) -> Result<(Vec<ColumnDef>, Vec<TableConstraint>), ParserError> {
        let mut columns = vec![];
        let mut constraints = vec![];
        if !self.consume_token(&Token::LParen) || self.consume_token(&Token::RParen) {
            return Ok((columns, constraints));
        }

        loop {
            if let Some(constraint) = self.parse_optional_table_constraint()? {
                constraints.push(constraint);
            } else if let Some(Token::Word(column_name)) = self.peek_token() {
                self.next_token();
                let data_type = self.parse_data_type()?;
                let collation = if self.parse_keyword("COLLATE") {
                    Some(self.parse_object_name()?)
                } else {
                    None
                };
                let mut options = vec![];
                loop {
                    match self.peek_token() {
                        None | Some(Token::Comma) | Some(Token::RParen) => break,
                        _ => options.push(self.parse_column_option_def()?),
                    }
                }

                columns.push(ColumnDef {
                    name: column_name.as_ident(),
                    data_type,
                    collation,
                    options,
                });
            } else {
                return self.expected("column name or constraint definition", self.peek_token());
            }
            let comma = self.consume_token(&Token::Comma);
            if self.consume_token(&Token::RParen) {
                // allow a trailing comma, even though it's not in standard
                break;
            } else if !comma {
                return self.expected("',' or ')' after column definition", self.peek_token());
            }
        }

        Ok((columns, constraints))
    }

    pub fn parse_column_option_def(&mut self) -> Result<ColumnOptionDef, ParserError> {
        let name = if self.parse_keyword("CONSTRAINT") {
            Some(self.parse_identifier()?)
        } else {
            None
        };

        let option = if self.parse_keywords(vec!["NOT", "NULL"]) {
            ColumnOption::NotNull
        } else if self.parse_keyword("NULL") {
            ColumnOption::Null
        } else if self.parse_keyword("DEFAULT") {
            ColumnOption::Default(self.parse_expr()?)
        } else if self.parse_keywords(vec!["PRIMARY", "KEY"]) {
            ColumnOption::Unique { is_primary: true }
        } else if self.parse_keyword("UNIQUE") {
            ColumnOption::Unique { is_primary: false }
        } else if self.parse_keyword("REFERENCES") {
            let foreign_table = self.parse_object_name()?;
            let referred_columns = self.parse_parenthesized_column_list(Mandatory)?;
            ColumnOption::ForeignKey {
                foreign_table,
                referred_columns,
            }
        } else if self.parse_keyword("CHECK") {
            self.expect_token(&Token::LParen)?;
            let expr = self.parse_expr()?;
            self.expect_token(&Token::RParen)?;
            ColumnOption::Check(expr)
        } else {
            return self.expected("column option", self.peek_token());
        };

        Ok(ColumnOptionDef { name, option })
    }

    pub fn parse_optional_table_constraint(
        &mut self,
    ) -> Result<Option<TableConstraint>, ParserError> {
        let name = if self.parse_keyword("CONSTRAINT") {
            Some(self.parse_identifier()?)
        } else {
            None
        };
        match self.next_token() {
            Some(Token::Word(ref k)) if k.keyword == "PRIMARY" || k.keyword == "UNIQUE" => {
                let is_primary = k.keyword == "PRIMARY";
                if is_primary {
                    self.expect_keyword("KEY")?;
                }
                let columns = self.parse_parenthesized_column_list(Mandatory)?;
                Ok(Some(TableConstraint::Unique {
                    name,
                    columns,
                    is_primary,
                }))
            }
            Some(Token::Word(ref k)) if k.keyword == "FOREIGN" => {
                self.expect_keyword("KEY")?;
                let columns = self.parse_parenthesized_column_list(Mandatory)?;
                self.expect_keyword("REFERENCES")?;
                let foreign_table = self.parse_object_name()?;
                let referred_columns = self.parse_parenthesized_column_list(Mandatory)?;
                Ok(Some(TableConstraint::ForeignKey {
                    name,
                    columns,
                    foreign_table,
                    referred_columns,
                }))
            }
            Some(Token::Word(ref k)) if k.keyword == "CHECK" => {
                self.expect_token(&Token::LParen)?;
                let expr = Box::new(self.parse_expr()?);
                self.expect_token(&Token::RParen)?;
                Ok(Some(TableConstraint::Check { name, expr }))
            }
            unexpected => {
                if name.is_some() {
                    self.expected("PRIMARY, UNIQUE, FOREIGN, or CHECK", unexpected)
                } else {
                    self.prev_token();
                    Ok(None)
                }
            }
        }
    }

    pub fn parse_with_options(&mut self) -> Result<Vec<SqlOption>, ParserError> {
        if self.parse_keyword("WITH") {
            self.expect_token(&Token::LParen)?;
<<<<<<< HEAD
            let mut options = vec![];
            loop {
                let name = self.parse_identifier()?;
                self.expect_token(&Token::Eq)?;
                let value = self.parse_value()?;
                options.push(SqlOption { name, value });
                if !self.consume_token(&Token::Comma) {
                    break;
                }
            }
=======
            let options = self.parse_comma_separated(Parser::parse_sql_option)?;
>>>>>>> 391a54b5
            self.expect_token(&Token::RParen)?;
            Ok(options)
        } else {
            Ok(vec![])
        }
<<<<<<< HEAD
=======
    }

    pub fn parse_sql_option(&mut self) -> Result<SqlOption, ParserError> {
        let name = self.parse_identifier()?;
        self.expect_token(&Token::Eq)?;
        let value = self.parse_value()?;
        Ok(SqlOption { name, value })
>>>>>>> 391a54b5
    }

    pub fn parse_alter(&mut self) -> Result<Statement, ParserError> {
        self.expect_keyword("TABLE")?;
        let _ = self.parse_keyword("ONLY");
        let table_name = self.parse_object_name()?;
        let operation = if self.parse_keyword("ADD") {
            if let Some(constraint) = self.parse_optional_table_constraint()? {
                AlterTableOperation::AddConstraint(constraint)
            } else {
                return self.expected("a constraint in ALTER TABLE .. ADD", self.peek_token());
            }
        } else {
            return self.expected("ADD after ALTER TABLE", self.peek_token());
        };
        Ok(Statement::AlterTable {
            name: table_name,
            operation,
        })
    }

    /// Parse a copy statement
    pub fn parse_copy(&mut self) -> Result<Statement, ParserError> {
        let table_name = self.parse_object_name()?;
        let columns = self.parse_parenthesized_column_list(Optional)?;
        self.expect_keyword("FROM")?;
        self.expect_keyword("STDIN")?;
        self.expect_token(&Token::SemiColon)?;
        let values = self.parse_tsv()?;
        Ok(Statement::Copy {
            table_name,
            columns,
            values,
        })
    }

    /// Parse a tab separated values in
    /// COPY payload
    fn parse_tsv(&mut self) -> Result<Vec<Option<String>>, ParserError> {
        let values = self.parse_tab_value()?;
        Ok(values)
    }

    fn parse_tab_value(&mut self) -> Result<Vec<Option<String>>, ParserError> {
        let mut values = vec![];
        let mut content = String::from("");
        while let Some(t) = self.next_token_no_skip() {
            match t {
                Token::Whitespace(Whitespace::Tab) => {
                    values.push(Some(content.to_string()));
                    content.clear();
                }
                Token::Whitespace(Whitespace::Newline) => {
                    values.push(Some(content.to_string()));
                    content.clear();
                }
                Token::Backslash => {
                    if self.consume_token(&Token::Period) {
                        return Ok(values);
                    }
                    if let Some(token) = self.next_token() {
                        if let Token::Word(Word { value: v, .. }) = token {
                            if v == "N" {
                                values.push(None);
                            }
                        }
                    } else {
                        continue;
                    }
                }
                _ => {
                    content.push_str(&t.to_string());
                }
            }
        }
        Ok(values)
    }

    /// Parse a literal value (numbers, strings, date/time, booleans)
    fn parse_value(&mut self) -> Result<Value, ParserError> {
        match self.next_token() {
            Some(t) => match t {
                Token::Word(k) => match k.keyword.as_ref() {
                    "TRUE" => Ok(Value::Boolean(true)),
                    "FALSE" => Ok(Value::Boolean(false)),
                    "NULL" => Ok(Value::Null),
                    _ => {
                        return parser_err!(format!("No value parser for keyword {}", k.keyword));
                    }
                },
                Token::Number(ref n) if n.contains('.') => match n.parse::<BigDecimal>() {
                    Ok(n) => Ok(Value::Decimal(n)),
                    Err(e) => parser_err!(format!("Could not parse '{}' as decimal: {}", n, e)),
                },
                Token::Number(ref n) => match n.parse::<u64>() {
                    Ok(n) => Ok(Value::Long(n)),
                    Err(e) => parser_err!(format!("Could not parse '{}' as u64: {}", n, e)),
                },
                Token::SingleQuotedString(ref s) => Ok(Value::SingleQuotedString(s.to_string())),
                Token::NationalStringLiteral(ref s) => {
                    Ok(Value::NationalStringLiteral(s.to_string()))
                }
                Token::HexStringLiteral(ref s) => Ok(Value::HexStringLiteral(s.to_string())),
                _ => parser_err!(format!("Unsupported value: {:?}", t)),
            },
            None => parser_err!("Expecting a value, but found EOF"),
        }
    }

    /// Parse an unsigned literal integer/long
    pub fn parse_literal_uint(&mut self) -> Result<u64, ParserError> {
        match self.next_token() {
            Some(Token::Number(s)) => s.parse::<u64>().map_err(|e| {
                ParserError::ParserError(format!("Could not parse '{}' as u64: {}", s, e))
            }),
            other => self.expected("literal int", other),
        }
    }

    /// Parse a literal string
    pub fn parse_literal_string(&mut self) -> Result<String, ParserError> {
        match self.next_token() {
            Some(Token::SingleQuotedString(ref s)) => Ok(s.clone()),
            other => self.expected("literal string", other),
        }
    }

    /// Parse a SQL datatype (in the context of a CREATE TABLE statement for example)
    pub fn parse_data_type(&mut self) -> Result<DataType, ParserError> {
        match self.next_token() {
            Some(Token::Word(k)) => match k.keyword.as_ref() {
                "BOOLEAN" => Ok(DataType::Boolean),
                "FLOAT" => Ok(DataType::Float(self.parse_optional_precision()?)),
                "REAL" => Ok(DataType::Real),
                "DOUBLE" => {
                    let _ = self.parse_keyword("PRECISION");
                    Ok(DataType::Double)
                }
                "SMALLINT" => Ok(DataType::SmallInt),
                "INT" | "INTEGER" => Ok(DataType::Int),
                "BIGINT" => Ok(DataType::BigInt),
                "VARCHAR" => Ok(DataType::Varchar(self.parse_optional_precision()?)),
                "CHAR" | "CHARACTER" => {
                    if self.parse_keyword("VARYING") {
                        Ok(DataType::Varchar(self.parse_optional_precision()?))
                    } else {
                        Ok(DataType::Char(self.parse_optional_precision()?))
                    }
                }
                "UUID" => Ok(DataType::Uuid),
                "DATE" => Ok(DataType::Date),
                "TIMESTAMP" => {
                    // TBD: we throw away "with/without timezone" information
                    if self.parse_keyword("WITH") || self.parse_keyword("WITHOUT") {
                        self.expect_keyword("TIME")?;
                        self.expect_keyword("ZONE")?;
                    }
                    Ok(DataType::Timestamp)
                }
                "TIME" => {
                    // TBD: we throw away "with/without timezone" information
                    if self.parse_keyword("WITH") || self.parse_keyword("WITHOUT") {
                        self.expect_keyword("TIME")?;
                        self.expect_keyword("ZONE")?;
                    }
                    Ok(DataType::Time)
                }
                // Interval types can be followed by a complicated interval
                // qualifier that we don't currently support. See
                // parse_interval_literal for a taste.
                "INTERVAL" => Ok(DataType::Interval),
                "REGCLASS" => Ok(DataType::Regclass),
                "TEXT" => {
                    if self.consume_token(&Token::LBracket) {
                        // Note: this is postgresql-specific
                        self.expect_token(&Token::RBracket)?;
                        Ok(DataType::Array(Box::new(DataType::Text)))
                    } else {
                        Ok(DataType::Text)
                    }
                }
                "BYTEA" => Ok(DataType::Bytea),
                "NUMERIC" | "DECIMAL" | "DEC" => {
                    let (precision, scale) = self.parse_optional_precision_scale()?;
                    Ok(DataType::Decimal(precision, scale))
                }
                _ => {
                    self.prev_token();
                    let type_name = self.parse_object_name()?;
                    Ok(DataType::Custom(type_name))
                }
            },
            other => self.expected("a data type name", other),
        }
    }

    /// Parse `AS identifier` (or simply `identifier` if it's not a reserved keyword)
    /// Some examples with aliases: `SELECT 1 foo`, `SELECT COUNT(*) AS cnt`,
    /// `SELECT ... FROM t1 foo, t2 bar`, `SELECT ... FROM (...) AS bar`
    pub fn parse_optional_alias(
        &mut self,
        reserved_kwds: &[&str],
    ) -> Result<Option<Ident>, ParserError> {
        let after_as = self.parse_keyword("AS");
        match self.next_token() {
            // Accept any identifier after `AS` (though many dialects have restrictions on
            // keywords that may appear here). If there's no `AS`: don't parse keywords,
            // which may start a construct allowed in this position, to be parsed as aliases.
            // (For example, in `FROM t1 JOIN` the `JOIN` will always be parsed as a keyword,
            // not an alias.)
            Some(Token::Word(ref w))
                if after_as || !reserved_kwds.contains(&w.keyword.as_str()) =>
            {
                Ok(Some(w.as_ident()))
            }
            // MSSQL supports single-quoted strings as aliases for columns
            // We accept them as table aliases too, although MSSQL does not.
            Some(Token::SingleQuotedString(ref s)) => Ok(Some(format!("'{}'", s))),
            not_an_ident => {
                if after_as {
                    return self.expected("an identifier after AS", not_an_ident);
                }
                self.prev_token();
                Ok(None) // no alias found
            }
        }
    }

    /// Parse `AS identifier` when the AS is describing a table-valued object,
    /// like in `... FROM generate_series(1, 10) AS t (col)`. In this case
    /// the alias is allowed to optionally name the columns in the table, in
    /// addition to the table itself.
    pub fn parse_optional_table_alias(
        &mut self,
        reserved_kwds: &[&str],
    ) -> Result<Option<TableAlias>, ParserError> {
        match self.parse_optional_alias(reserved_kwds)? {
            Some(name) => {
                let columns = self.parse_parenthesized_column_list(Optional)?;
                Ok(Some(TableAlias { name, columns }))
            }
            None => Ok(None),
        }
    }

    /// Parse a possibly qualified, possibly quoted identifier, e.g.
    /// `foo` or `myschema."table"`
    pub fn parse_object_name(&mut self) -> Result<ObjectName, ParserError> {
        let mut idents = vec![];
        loop {
            idents.push(self.parse_identifier()?);
            if !self.consume_token(&Token::Period) {
                break;
            }
        }
        Ok(ObjectName(idents))
    }

    /// Parse a simple one-word identifier (possibly quoted, possibly a keyword)
    pub fn parse_identifier(&mut self) -> Result<Ident, ParserError> {
        match self.next_token() {
            Some(Token::Word(w)) => Ok(w.as_ident()),
            unexpected => self.expected("identifier", unexpected),
        }
    }

    /// Parse a parenthesized comma-separated list of unqualified, possibly quoted identifiers
    pub fn parse_parenthesized_column_list(
        &mut self,
        optional: IsOptional,
    ) -> Result<Vec<Ident>, ParserError> {
        if self.consume_token(&Token::LParen) {
            let cols = self.parse_comma_separated(Parser::parse_identifier)?;
            self.expect_token(&Token::RParen)?;
            Ok(cols)
        } else if optional == Optional {
            Ok(vec![])
        } else {
            self.expected("a list of columns in parentheses", self.peek_token())
        }
    }

    pub fn parse_optional_precision(&mut self) -> Result<Option<u64>, ParserError> {
        if self.consume_token(&Token::LParen) {
            let n = self.parse_literal_uint()?;
            self.expect_token(&Token::RParen)?;
            Ok(Some(n))
        } else {
            Ok(None)
        }
    }

    pub fn parse_optional_precision_scale(
        &mut self,
    ) -> Result<(Option<u64>, Option<u64>), ParserError> {
        if self.consume_token(&Token::LParen) {
            let n = self.parse_literal_uint()?;
            let scale = if self.consume_token(&Token::Comma) {
                Some(self.parse_literal_uint()?)
            } else {
                None
            };
            self.expect_token(&Token::RParen)?;
            Ok((Some(n), scale))
        } else {
            Ok((None, None))
        }
    }

    pub fn parse_delete(&mut self) -> Result<Statement, ParserError> {
        self.expect_keyword("FROM")?;
        let table_name = self.parse_object_name()?;
        let selection = if self.parse_keyword("WHERE") {
            Some(self.parse_expr()?)
        } else {
            None
        };

        Ok(Statement::Delete {
            table_name,
            selection,
        })
    }

    /// Parse a query expression, i.e. a `SELECT` statement optionally
    /// preceeded with some `WITH` CTE declarations and optionally followed
    /// by `ORDER BY`. Unlike some other parse_... methods, this one doesn't
    /// expect the initial keyword to be already consumed
    pub fn parse_query(&mut self) -> Result<Query, ParserError> {
        let ctes = if self.parse_keyword("WITH") {
            // TODO: optional RECURSIVE
            self.parse_comma_separated(Parser::parse_cte)?
        } else {
            vec![]
        };

        let body = self.parse_query_body(0)?;

        let order_by = if self.parse_keywords(vec!["ORDER", "BY"]) {
            self.parse_comma_separated(Parser::parse_order_by_expr)?
        } else {
            vec![]
        };

        let limit = if self.parse_keyword("LIMIT") {
            self.parse_limit()?
        } else {
            None
        };

        let offset = if self.parse_keyword("OFFSET") {
            Some(self.parse_offset()?)
        } else {
            None
        };

        let fetch = if self.parse_keyword("FETCH") {
            Some(self.parse_fetch()?)
        } else {
            None
        };

        Ok(Query {
            ctes,
            body,
            limit,
            order_by,
            offset,
            fetch,
        })
    }

    /// Parse a CTE (`alias [( col1, col2, ... )] AS (subquery)`)
    fn parse_cte(&mut self) -> Result<Cte, ParserError> {
        let alias = TableAlias {
            name: self.parse_identifier()?,
            columns: self.parse_parenthesized_column_list(Optional)?,
        };
        self.expect_keyword("AS")?;
        self.expect_token(&Token::LParen)?;
        let query = self.parse_query()?;
        self.expect_token(&Token::RParen)?;
        Ok(Cte { alias, query })
    }

    /// Parse a "query body", which is an expression with roughly the
    /// following grammar:
    /// ```text
    ///   query_body ::= restricted_select | '(' subquery ')' | set_operation
    ///   restricted_select ::= 'SELECT' [expr_list] [ from ] [ where ] [ groupby_having ]
    ///   subquery ::= query_body [ order_by_limit ]
    ///   set_operation ::= query_body { 'UNION' | 'EXCEPT' | 'INTERSECT' } [ 'ALL' ] query_body
    /// ```
    fn parse_query_body(&mut self, precedence: u8) -> Result<SetExpr, ParserError> {
        // We parse the expression using a Pratt parser, as in `parse_expr()`.
        // Start by parsing a restricted SELECT or a `(subquery)`:
        let mut expr = if self.parse_keyword("SELECT") {
            SetExpr::Select(Box::new(self.parse_select()?))
        } else if self.consume_token(&Token::LParen) {
            // CTEs are not allowed here, but the parser currently accepts them
            let subquery = self.parse_query()?;
            self.expect_token(&Token::RParen)?;
            SetExpr::Query(Box::new(subquery))
        } else if self.parse_keyword("VALUES") {
            SetExpr::Values(self.parse_values()?)
        } else {
            return self.expected(
                "SELECT, VALUES, or a subquery in the query body",
                self.peek_token(),
            );
        };

        loop {
            // The query can be optionally followed by a set operator:
            let next_token = self.peek_token();
            let op = self.parse_set_operator(&next_token);
            let next_precedence = match op {
                // UNION and EXCEPT have the same binding power and evaluate left-to-right
                Some(SetOperator::Union) | Some(SetOperator::Except) => 10,
                // INTERSECT has higher precedence than UNION/EXCEPT
                Some(SetOperator::Intersect) => 20,
                // Unexpected token or EOF => stop parsing the query body
                None => break,
            };
            if precedence >= next_precedence {
                break;
            }
            self.next_token(); // skip past the set operator
            expr = SetExpr::SetOperation {
                left: Box::new(expr),
                op: op.unwrap(),
                all: self.parse_keyword("ALL"),
                right: Box::new(self.parse_query_body(next_precedence)?),
            };
        }

        Ok(expr)
    }

    fn parse_set_operator(&mut self, token: &Option<Token>) -> Option<SetOperator> {
        match token {
            Some(Token::Word(w)) if w.keyword == "UNION" => Some(SetOperator::Union),
            Some(Token::Word(w)) if w.keyword == "EXCEPT" => Some(SetOperator::Except),
            Some(Token::Word(w)) if w.keyword == "INTERSECT" => Some(SetOperator::Intersect),
            _ => None,
        }
    }

    /// Parse a restricted `SELECT` statement (no CTEs / `UNION` / `ORDER BY`),
    /// assuming the initial `SELECT` was already consumed
    pub fn parse_select(&mut self) -> Result<Select, ParserError> {
        let all = self.parse_keyword("ALL");
        let distinct = self.parse_keyword("DISTINCT");
        if all && distinct {
            return parser_err!("Cannot specify both ALL and DISTINCT in SELECT");
        }
        let projection = self.parse_comma_separated(Parser::parse_select_item)?;

        // Note that for keywords to be properly handled here, they need to be
        // added to `RESERVED_FOR_COLUMN_ALIAS` / `RESERVED_FOR_TABLE_ALIAS`,
        // otherwise they may be parsed as an alias as part of the `projection`
        // or `from`.

        let from = if self.parse_keyword("FROM") {
            self.parse_comma_separated(Parser::parse_table_and_joins)?
        } else {
            vec![]
        };

        let selection = if self.parse_keyword("WHERE") {
            Some(self.parse_expr()?)
        } else {
            None
        };

        let group_by = if self.parse_keywords(vec!["GROUP", "BY"]) {
            self.parse_comma_separated(Parser::parse_expr)?
        } else {
            vec![]
        };

        let having = if self.parse_keyword("HAVING") {
            Some(self.parse_expr()?)
        } else {
            None
        };

        Ok(Select {
            distinct,
            projection,
            from,
            selection,
            group_by,
            having,
        })
    }

    pub fn parse_show(&mut self) -> Result<Statement, ParserError> {
        if self.parse_keyword("COLUMNS") {
            self.parse_show_columns()
        } else {
            self.parse_show_objects().ok_or_else(|| {
                self.expected::<()>(
                    "One of {COLUMNS, TABLES, VIEWS, SOURCES, SINKS}",
                    self.peek_token(),
                )
                .unwrap_err()
            })
        }
    }

    fn parse_show_columns(&mut self) -> Result<Statement, ParserError> {
        if !self.parse_keyword("FROM") {
            return self.expected("FROM", self.peek_token());
        }
        let table_or_schema = self.parse_object_name()?;

        Ok(Statement::ShowColumns {
            table_name: table_or_schema,
        })
    }

    fn parse_show_objects(&mut self) -> Option<Statement> {
        let object_type = self
            .parse_one_of_keywords(&["SOURCES", "VIEWS", "SINKS", "TABLES"])
            .map(|s| match s {
                "SOURCES" => ObjectType::Source,
                "VIEWS" => ObjectType::View,
                "SINKS" => ObjectType::Sink,
                "TABLES" => ObjectType::Table,
                val => panic!(
                    "`parse_one_of_keywords` returned an impossible value: {}",
                    val
                ),
            })?;
        Some(Statement::Show { object_type })
    }

    pub fn parse_table_and_joins(&mut self) -> Result<TableWithJoins, ParserError> {
        let relation = self.parse_table_factor()?;

        // Note that for keywords to be properly handled here, they need to be
        // added to `RESERVED_FOR_TABLE_ALIAS`, otherwise they may be parsed as
        // a table alias.
        let mut joins = vec![];
        loop {
            let join = if self.parse_keyword("CROSS") {
                let join_operator = if self.parse_keyword("JOIN") {
                    JoinOperator::CrossJoin
                } else if self.parse_keyword("APPLY") {
                    // MSSQL extension, similar to CROSS JOIN LATERAL
                    JoinOperator::CrossApply
                } else {
                    return self.expected("JOIN or APPLY after CROSS", self.peek_token());
                };
                Join {
                    relation: self.parse_table_factor()?,
                    join_operator,
                }
            } else if self.parse_keyword("OUTER") {
                // MSSQL extension, similar to LEFT JOIN LATERAL .. ON 1=1
                self.expect_keyword("APPLY")?;
                Join {
                    relation: self.parse_table_factor()?,
                    join_operator: JoinOperator::OuterApply,
                }
            } else {
                let natural = self.parse_keyword("NATURAL");
                let peek_keyword = if let Some(Token::Word(kw)) = self.peek_token() {
                    kw.keyword
                } else {
                    String::default()
                };

                let join_operator_type = match peek_keyword.as_ref() {
                    "INNER" | "JOIN" => {
                        let _ = self.parse_keyword("INNER");
                        self.expect_keyword("JOIN")?;
                        JoinOperator::Inner
                    }
                    kw @ "LEFT" | kw @ "RIGHT" | kw @ "FULL" => {
                        let _ = self.next_token();
                        let _ = self.parse_keyword("OUTER");
                        self.expect_keyword("JOIN")?;
                        match kw {
                            "LEFT" => JoinOperator::LeftOuter,
                            "RIGHT" => JoinOperator::RightOuter,
                            "FULL" => JoinOperator::FullOuter,
                            _ => unreachable!(),
                        }
                    }
                    "OUTER" => return self.expected("LEFT, RIGHT, or FULL", self.peek_token()),
                    _ if natural => {
                        return self.expected("a join type after NATURAL", self.peek_token());
                    }
                    _ => break,
                };
                let relation = self.parse_table_factor()?;
                let join_constraint = self.parse_join_constraint(natural)?;
                Join {
                    relation,
                    join_operator: join_operator_type(join_constraint),
                }
            };
            joins.push(join);
        }
        Ok(TableWithJoins { relation, joins })
    }

    /// A table name or a parenthesized subquery, followed by optional `[AS] alias`
    pub fn parse_table_factor(&mut self) -> Result<TableFactor, ParserError> {
        if self.parse_keyword("LATERAL") {
            // LATERAL must always be followed by a subquery.
            if !self.consume_token(&Token::LParen) {
                self.expected("subquery after LATERAL", self.peek_token())?;
            }
            return self.parse_derived_table_factor(Lateral);
        }

        if self.consume_token(&Token::LParen) {
            let index = self.index;
            // A left paren introduces either a derived table (i.e., a subquery)
            // or a nested join. It's nearly impossible to determine ahead of
            // time which it is... so we just try to parse both.
            //
            // Here's an example that demonstrates the complexity:
            //                     /-------------------------------------------------------\
            //                     | /-----------------------------------\                 |
            //     SELECT * FROM ( ( ( (SELECT 1) UNION (SELECT 2) ) AS t1 NATURAL JOIN t2 ) )
            //                   ^ ^ ^ ^
            //                   | | | |
            //                   | | | |
            //                   | | | (4) belongs to a SetExpr::Query inside the subquery
            //                   | | (3) starts a derived table (subquery)
            //                   | (2) starts a nested join
            //                   (1) an additional set of parens around a nested join
            //
            match self.parse_derived_table_factor(NotLateral) {
                // The recently consumed '(' started a derived table, and we've
                // parsed the subquery, followed by the closing ')', and the
                // alias of the derived table. In the example above this is
                // case (3), and the next token would be `NATURAL`.
                Ok(table_factor) => Ok(table_factor),
                Err(_) => {
                    // The '(' we've recently consumed does not start a derived
                    // table. For valid input this can happen either when the
                    // token following the paren can't start a query (e.g. `foo`
                    // in `FROM (foo NATURAL JOIN bar)`, or when the '(' we've
                    // consumed is followed by another '(' that starts a
                    // derived table, like (3), or another nested join (2).
                    //
                    // Ignore the error and back up to where we were before.
                    // Either we'll be able to parse a valid nested join, or
                    // we won't, and we'll return that error instead.
                    self.index = index;
                    let table_and_joins = self.parse_table_and_joins()?;
                    match table_and_joins.relation {
                        TableFactor::NestedJoin { .. } => (),
                        _ => {
                            if table_and_joins.joins.is_empty() {
                                // The SQL spec prohibits derived tables and bare
                                // tables from appearing alone in parentheses.
                                self.expected("joined table", self.peek_token())?
                            }
                        }
                    }
                    self.expect_token(&Token::RParen)?;
                    Ok(TableFactor::NestedJoin(Box::new(table_and_joins)))
                }
            }
        } else {
            let name = self.parse_object_name()?;
            // Postgres, MSSQL: table-valued functions:
            let args = if self.consume_token(&Token::LParen) {
                self.parse_optional_args()?
            } else {
                vec![]
            };
            let alias = self.parse_optional_table_alias(keywords::RESERVED_FOR_TABLE_ALIAS)?;
            // MSSQL-specific table hints:
            let mut with_hints = vec![];
            if self.parse_keyword("WITH") {
                if self.consume_token(&Token::LParen) {
                    with_hints = self.parse_comma_separated(Parser::parse_expr)?;
                    self.expect_token(&Token::RParen)?;
                } else {
                    // rewind, as WITH may belong to the next statement's CTE
                    self.prev_token();
                }
            };
            Ok(TableFactor::Table {
                name,
                alias,
                args,
                with_hints,
            })
        }
    }

    pub fn parse_derived_table_factor(
        &mut self,
        lateral: IsLateral,
    ) -> Result<TableFactor, ParserError> {
        let subquery = Box::new(self.parse_query()?);
        self.expect_token(&Token::RParen)?;
        let alias = self.parse_optional_table_alias(keywords::RESERVED_FOR_TABLE_ALIAS)?;
        Ok(TableFactor::Derived {
            lateral: match lateral {
                Lateral => true,
                NotLateral => false,
            },
            subquery,
            alias,
        })
    }

    fn parse_join_constraint(&mut self, natural: bool) -> Result<JoinConstraint, ParserError> {
        if natural {
            Ok(JoinConstraint::Natural)
        } else if self.parse_keyword("ON") {
            let constraint = self.parse_expr()?;
            Ok(JoinConstraint::On(constraint))
        } else if self.parse_keyword("USING") {
            let columns = self.parse_parenthesized_column_list(Mandatory)?;
            Ok(JoinConstraint::Using(columns))
        } else {
            self.expected("ON, or USING after JOIN", self.peek_token())
        }
    }

    /// Parse an INSERT statement
    pub fn parse_insert(&mut self) -> Result<Statement, ParserError> {
        self.expect_keyword("INTO")?;
        let table_name = self.parse_object_name()?;
        let columns = self.parse_parenthesized_column_list(Optional)?;
        let source = Box::new(self.parse_query()?);
        Ok(Statement::Insert {
            table_name,
            columns,
            source,
        })
    }

    pub fn parse_update(&mut self) -> Result<Statement, ParserError> {
        let table_name = self.parse_object_name()?;
        self.expect_keyword("SET")?;
        let assignments = self.parse_comma_separated(Parser::parse_assignment)?;
        let selection = if self.parse_keyword("WHERE") {
            Some(self.parse_expr()?)
        } else {
            None
        };
        Ok(Statement::Update {
            table_name,
            assignments,
            selection,
        })
    }

    /// Parse a `var = expr` assignment, used in an UPDATE statement
    pub fn parse_assignment(&mut self) -> Result<Assignment, ParserError> {
        let id = self.parse_identifier()?;
        self.expect_token(&Token::Eq)?;
        let value = self.parse_expr()?;
        Ok(Assignment { id, value })
    }

    pub fn parse_optional_args(&mut self) -> Result<Vec<Expr>, ParserError> {
        if self.consume_token(&Token::RParen) {
            Ok(vec![])
        } else {
            let args = self.parse_comma_separated(Parser::parse_expr)?;
            self.expect_token(&Token::RParen)?;
            Ok(args)
        }
    }

    /// Parse a comma-delimited list of projections after SELECT
    pub fn parse_select_item(&mut self) -> Result<SelectItem, ParserError> {
        let expr = self.parse_expr()?;
        if let Expr::Wildcard = expr {
            Ok(SelectItem::Wildcard)
        } else if let Expr::QualifiedWildcard(prefix) = expr {
            Ok(SelectItem::QualifiedWildcard(ObjectName(prefix)))
        } else {
            // `expr` is a regular SQL expression and can be followed by an alias
            if let Some(alias) = self.parse_optional_alias(keywords::RESERVED_FOR_COLUMN_ALIAS)? {
                Ok(SelectItem::ExprWithAlias { expr, alias })
            } else {
                Ok(SelectItem::UnnamedExpr(expr))
            }
        }
    }

    /// Parse an expression, optionally followed by ASC or DESC (used in ORDER BY)
    pub fn parse_order_by_expr(&mut self) -> Result<OrderByExpr, ParserError> {
        let expr = self.parse_expr()?;

        let asc = if self.parse_keyword("ASC") {
            Some(true)
        } else if self.parse_keyword("DESC") {
            Some(false)
        } else {
            None
        };
        Ok(OrderByExpr { expr, asc })
    }

    /// Parse a LIMIT clause
    pub fn parse_limit(&mut self) -> Result<Option<Expr>, ParserError> {
        if self.parse_keyword("ALL") {
            Ok(None)
        } else {
            self.parse_literal_uint()
                .map(|n| Some(Expr::Value(Value::Long(n))))
        }
    }

    /// Parse an OFFSET clause
    pub fn parse_offset(&mut self) -> Result<Expr, ParserError> {
        let value = self
            .parse_literal_uint()
            .map(|n| Expr::Value(Value::Long(n)))?;
        self.expect_one_of_keywords(&["ROW", "ROWS"])?;
        Ok(value)
    }

    /// Parse a FETCH clause
    pub fn parse_fetch(&mut self) -> Result<Fetch, ParserError> {
        self.expect_one_of_keywords(&["FIRST", "NEXT"])?;
        let (quantity, percent) = if self.parse_one_of_keywords(&["ROW", "ROWS"]).is_some() {
            (None, false)
        } else {
            let quantity = Expr::Value(self.parse_value()?);
            let percent = self.parse_keyword("PERCENT");
            self.expect_one_of_keywords(&["ROW", "ROWS"])?;
            (Some(quantity), percent)
        };
        let with_ties = if self.parse_keyword("ONLY") {
            false
        } else if self.parse_keywords(vec!["WITH", "TIES"]) {
            true
        } else {
            return self.expected("one of ONLY or WITH TIES", self.peek_token());
        };
        Ok(Fetch {
            with_ties,
            percent,
            quantity,
        })
    }

    pub fn parse_values(&mut self) -> Result<Values, ParserError> {
        let values = self.parse_comma_separated(|parser| {
            parser.expect_token(&Token::LParen)?;
            let exprs = parser.parse_comma_separated(Parser::parse_expr)?;
            parser.expect_token(&Token::RParen)?;
            Ok(exprs)
        })?;
        Ok(Values(values))
    }

    pub fn parse_start_transaction(&mut self) -> Result<Statement, ParserError> {
        self.expect_keyword("TRANSACTION")?;
        Ok(Statement::StartTransaction {
            modes: self.parse_transaction_modes()?,
        })
    }

    pub fn parse_begin(&mut self) -> Result<Statement, ParserError> {
        let _ = self.parse_one_of_keywords(&["TRANSACTION", "WORK"]);
        Ok(Statement::StartTransaction {
            modes: self.parse_transaction_modes()?,
        })
    }

    pub fn parse_set_transaction(&mut self) -> Result<Statement, ParserError> {
        self.expect_keyword("TRANSACTION")?;
        Ok(Statement::SetTransaction {
            modes: self.parse_transaction_modes()?,
        })
    }

    pub fn parse_transaction_modes(&mut self) -> Result<Vec<TransactionMode>, ParserError> {
        let mut modes = vec![];
        let mut required = false;
        loop {
            let mode = if self.parse_keywords(vec!["ISOLATION", "LEVEL"]) {
                let iso_level = if self.parse_keywords(vec!["READ", "UNCOMMITTED"]) {
                    TransactionIsolationLevel::ReadUncommitted
                } else if self.parse_keywords(vec!["READ", "COMMITTED"]) {
                    TransactionIsolationLevel::ReadCommitted
                } else if self.parse_keywords(vec!["REPEATABLE", "READ"]) {
                    TransactionIsolationLevel::RepeatableRead
                } else if self.parse_keyword("SERIALIZABLE") {
                    TransactionIsolationLevel::Serializable
                } else {
                    self.expected("isolation level", self.peek_token())?
                };
                TransactionMode::IsolationLevel(iso_level)
            } else if self.parse_keywords(vec!["READ", "ONLY"]) {
                TransactionMode::AccessMode(TransactionAccessMode::ReadOnly)
            } else if self.parse_keywords(vec!["READ", "WRITE"]) {
                TransactionMode::AccessMode(TransactionAccessMode::ReadWrite)
            } else if required || self.peek_token().is_some() {
                self.expected("transaction mode", self.peek_token())?
            } else {
                break;
            };
            modes.push(mode);
            // ANSI requires a comma after each transaction mode, but
            // PostgreSQL, for historical reasons, does not. We follow
            // PostgreSQL in making the comma optional, since that is strictly
            // more general.
            required = self.consume_token(&Token::Comma);
        }
        Ok(modes)
    }

    pub fn parse_commit(&mut self) -> Result<Statement, ParserError> {
        Ok(Statement::Commit {
            chain: self.parse_commit_rollback_chain()?,
        })
    }

    pub fn parse_rollback(&mut self) -> Result<Statement, ParserError> {
        Ok(Statement::Rollback {
            chain: self.parse_commit_rollback_chain()?,
        })
    }

    pub fn parse_commit_rollback_chain(&mut self) -> Result<bool, ParserError> {
        let _ = self.parse_one_of_keywords(&["TRANSACTION", "WORK"]);
        if self.parse_keyword("AND") {
            let chain = !self.parse_keyword("NO");
            self.expect_keyword("CHAIN")?;
            Ok(chain)
        } else {
            Ok(false)
        }
    }
}

impl Word {
    pub fn as_ident(&self) -> Ident {
        self.to_string()
    }
}

#[cfg(test)]
mod tests {
    use super::*;
    use crate::test_utils::all_dialects;

    #[test]
    fn test_prev_index() {
        let sql = "SELECT version";
        all_dialects().run_parser_method(sql, |parser| {
            assert_eq!(parser.peek_token(), Some(Token::make_keyword("SELECT")));
            assert_eq!(parser.next_token(), Some(Token::make_keyword("SELECT")));
            parser.prev_token();
            assert_eq!(parser.next_token(), Some(Token::make_keyword("SELECT")));
            assert_eq!(parser.next_token(), Some(Token::make_word("version", None)));
            parser.prev_token();
            assert_eq!(parser.peek_token(), Some(Token::make_word("version", None)));
            assert_eq!(parser.next_token(), Some(Token::make_word("version", None)));
            assert_eq!(parser.peek_token(), None);
            parser.prev_token();
            assert_eq!(parser.next_token(), Some(Token::make_word("version", None)));
            assert_eq!(parser.next_token(), None);
            assert_eq!(parser.next_token(), None);
            parser.prev_token();
        });
    }
}<|MERGE_RESOLUTION|>--- conflicted
+++ resolved
@@ -1002,10 +1002,6 @@
         let table_name = self.parse_object_name()?;
         // parse optional column list (schema)
         let (columns, constraints) = self.parse_columns()?;
-<<<<<<< HEAD
-
-=======
->>>>>>> 391a54b5
         let with_options = self.parse_with_options()?;
 
         Ok(Statement::CreateTable {
@@ -1156,27 +1152,12 @@
     pub fn parse_with_options(&mut self) -> Result<Vec<SqlOption>, ParserError> {
         if self.parse_keyword("WITH") {
             self.expect_token(&Token::LParen)?;
-<<<<<<< HEAD
-            let mut options = vec![];
-            loop {
-                let name = self.parse_identifier()?;
-                self.expect_token(&Token::Eq)?;
-                let value = self.parse_value()?;
-                options.push(SqlOption { name, value });
-                if !self.consume_token(&Token::Comma) {
-                    break;
-                }
-            }
-=======
             let options = self.parse_comma_separated(Parser::parse_sql_option)?;
->>>>>>> 391a54b5
             self.expect_token(&Token::RParen)?;
             Ok(options)
         } else {
             Ok(vec![])
         }
-<<<<<<< HEAD
-=======
     }
 
     pub fn parse_sql_option(&mut self) -> Result<SqlOption, ParserError> {
@@ -1184,7 +1165,6 @@
         self.expect_token(&Token::Eq)?;
         let value = self.parse_value()?;
         Ok(SqlOption { name, value })
->>>>>>> 391a54b5
     }
 
     pub fn parse_alter(&mut self) -> Result<Statement, ParserError> {
