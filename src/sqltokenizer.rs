--- conflicted
+++ resolved
@@ -11,11 +11,6 @@
 // WITHOUT WARRANTIES OR CONDITIONS OF ANY KIND, either express or implied.
 // See the License for the specific language governing permissions and
 // limitations under the License.
-//
-// Additional modifications to this file may have been made by Timely
-// Data, Inc. See the version control log for precise modification
-// information. The derived work is copyright 2019 Timely Data and
-// is not licensed under the terms of the above license.
 
 //! SQL Tokenizer
 //!
@@ -294,20 +289,13 @@
                         }
                     }
                 }
-<<<<<<< HEAD
-=======
                 // The spec only allows an uppercase 'X' to introduce a hex
                 // string, but PostgreSQL, at least, allows a lowercase 'x' too.
->>>>>>> d180ef1e
                 x @ 'x' | x @ 'X' => {
                     chars.next(); // consume, to check the next char
                     match chars.peek() {
                         Some('\'') => {
-<<<<<<< HEAD
-                            // X'...' - a <national character string literal>
-=======
                             // X'...' - a <binary string literal>
->>>>>>> d180ef1e
                             let s = self.tokenize_single_quoted_string(chars);
                             Ok(Some(Token::HexStringLiteral(s)))
                         }
