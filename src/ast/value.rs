// Licensed under the Apache License, Version 2.0 (the "License");
// you may not use this file except in compliance with the License.
// You may obtain a copy of the License at
//
// http://www.apache.org/licenses/LICENSE-2.0
//
// Unless required by applicable law or agreed to in writing, software
// distributed under the License is distributed on an "AS IS" BASIS,
// WITHOUT WARRANTIES OR CONDITIONS OF ANY KIND, either express or implied.
// See the License for the specific language governing permissions and
// limitations under the License.

<<<<<<< HEAD
=======
#[cfg(feature = "bigdecimal")]
>>>>>>> abf68c6a
use bigdecimal::BigDecimal;
use std::fmt;

mod datetime;
pub use datetime::{
    DateTimeField, Interval, IntervalValue, ParsedDate, ParsedDateTime, ParsedTimestamp,
};

#[derive(Debug)]
pub struct ValueError(String);

impl std::error::Error for ValueError {}

impl fmt::Display for ValueError {
    fn fmt(&self, f: &mut fmt::Formatter) -> fmt::Result {
        write!(f, "{}", self.0)
    }
}

/// Primitive SQL values such as number and string
#[derive(Debug, Clone, PartialEq, Eq, Hash)]
pub enum Value {
<<<<<<< HEAD
    /// Unsigned integer value
    Long(u64),
    /// Unsigned decimal fraction
    Decimal(BigDecimal),
=======
    /// Numeric literal
    #[cfg(not(feature = "bigdecimal"))]
    Number(String),
    #[cfg(feature = "bigdecimal")]
    Number(BigDecimal),
>>>>>>> abf68c6a
    /// 'string value'
    SingleQuotedString(String),
    /// N'string value'
    NationalStringLiteral(String),
    /// X'hex value'
    HexStringLiteral(String),
    /// Boolean value true or false
    Boolean(bool),
    /// `DATE '...'` literals
    Date(String, ParsedDate),
    /// `TIME '...'` literals
    Time(String),
    /// `TIMESTAMP '...'` literals
    Timestamp(String, ParsedTimestamp),
    /// INTERVAL literals, roughly in the following format:
    ///
    /// ```text
    /// INTERVAL '<value>' <leading_field> [ (<leading_precision>) ]
    ///     [ TO <last_field> [ (<fractional_seconds_precision>) ] ]
    /// ```
    /// e.g. `INTERVAL '123:45.67' MINUTE(3) TO SECOND(2)`.
    ///
    /// The parser does not validate the `<value>`, nor does it ensure
    /// that the `<leading_field>` units >= the units in `<last_field>`,
    /// so the user will have to reject intervals like `HOUR TO YEAR`.
    Interval(IntervalValue),
    /// `NULL` value
    Null,
}

impl fmt::Display for Value {
    #[allow(clippy::unneeded_field_pattern)] // want to be warned if we add another field
    fn fmt(&self, f: &mut fmt::Formatter) -> fmt::Result {
        match self {
<<<<<<< HEAD
            Value::Long(v) => write!(f, "{}", v),
            Value::Decimal(v) => write!(f, "{}", v),
=======
            Value::Number(v) => write!(f, "{}", v),
>>>>>>> abf68c6a
            Value::SingleQuotedString(v) => write!(f, "'{}'", escape_single_quote_string(v)),
            Value::NationalStringLiteral(v) => write!(f, "N'{}'", v),
            Value::HexStringLiteral(v) => write!(f, "X'{}'", v),
            Value::Boolean(v) => write!(f, "{}", v),
            Value::Date(v, _) => write!(f, "DATE '{}'", escape_single_quote_string(v)),
            Value::Time(v) => write!(f, "TIME '{}'", escape_single_quote_string(v)),
            Value::Timestamp(v, _) => write!(f, "TIMESTAMP '{}'", escape_single_quote_string(v)),
            Value::Interval(IntervalValue {
                parsed: _,
                value,
                leading_field: DateTimeField::Second,
                leading_precision: Some(leading_precision),
                last_field,
                fractional_seconds_precision: Some(fractional_seconds_precision),
            }) => {
                // When the leading field is SECOND, the parser guarantees that
                // the last field is None.
                assert!(last_field.is_none());
                write!(
                    f,
                    "INTERVAL '{}' SECOND ({}, {})",
                    escape_single_quote_string(value),
                    leading_precision,
                    fractional_seconds_precision
                )
            }
            Value::Interval(IntervalValue {
                parsed: _,
                value,
                leading_field,
                leading_precision,
                last_field,
                fractional_seconds_precision,
            }) => {
                write!(
                    f,
                    "INTERVAL '{}' {}",
                    escape_single_quote_string(value),
                    leading_field
                )?;
                if let Some(leading_precision) = leading_precision {
                    write!(f, " ({})", leading_precision)?;
                }
                if let Some(last_field) = last_field {
                    write!(f, " TO {}", last_field)?;
                }
                if let Some(fractional_seconds_precision) = fractional_seconds_precision {
                    write!(f, " ({})", fractional_seconds_precision)?;
                }
                Ok(())
            }
            Value::Null => write!(f, "NULL"),
        }
    }
}

pub struct EscapeSingleQuoteString<'a>(&'a str);

impl<'a> fmt::Display for EscapeSingleQuoteString<'a> {
    fn fmt(&self, f: &mut fmt::Formatter) -> fmt::Result {
        for c in self.0.chars() {
            if c == '\'' {
                write!(f, "\'\'")?;
            } else {
                write!(f, "{}", c)?;
            }
        }
        Ok(())
    }
}

pub fn escape_single_quote_string(s: &str) -> EscapeSingleQuoteString<'_> {
    EscapeSingleQuoteString(s)
}

#[cfg(test)]
mod test {
    use super::*;

    /// An extremely default interval value
    fn ivalue() -> IntervalValue {
        IntervalValue {
            value: "".into(),
            parsed: ParsedDateTime::default(),
            leading_field: DateTimeField::Year,
            leading_precision: None,
            last_field: None,
            fractional_seconds_precision: None,
        }
    }

    #[test]
    fn interval_values() {
        let mut iv = ivalue();
        iv.parsed.year = None;
        match iv.computed_permissive() {
            Err(ValueError { .. }) => {}
            Ok(why) => panic!("should not be okay: {:?}", why),
        }
    }

    #[test]
    fn iterate_datetimefield() {
        use DateTimeField::*;
        assert_eq!(
            Year.into_iter().take(10).collect::<Vec<_>>(),
            vec![Month, Day, Hour, Minute, Second]
        )
    }
}<|MERGE_RESOLUTION|>--- conflicted
+++ resolved
@@ -10,10 +10,7 @@
 // See the License for the specific language governing permissions and
 // limitations under the License.
 
-<<<<<<< HEAD
-=======
 #[cfg(feature = "bigdecimal")]
->>>>>>> abf68c6a
 use bigdecimal::BigDecimal;
 use std::fmt;
 
@@ -36,18 +33,11 @@
 /// Primitive SQL values such as number and string
 #[derive(Debug, Clone, PartialEq, Eq, Hash)]
 pub enum Value {
-<<<<<<< HEAD
-    /// Unsigned integer value
-    Long(u64),
-    /// Unsigned decimal fraction
-    Decimal(BigDecimal),
-=======
     /// Numeric literal
     #[cfg(not(feature = "bigdecimal"))]
     Number(String),
     #[cfg(feature = "bigdecimal")]
     Number(BigDecimal),
->>>>>>> abf68c6a
     /// 'string value'
     SingleQuotedString(String),
     /// N'string value'
@@ -82,12 +72,7 @@
     #[allow(clippy::unneeded_field_pattern)] // want to be warned if we add another field
     fn fmt(&self, f: &mut fmt::Formatter) -> fmt::Result {
         match self {
-<<<<<<< HEAD
-            Value::Long(v) => write!(f, "{}", v),
-            Value::Decimal(v) => write!(f, "{}", v),
-=======
             Value::Number(v) => write!(f, "{}", v),
->>>>>>> abf68c6a
             Value::SingleQuotedString(v) => write!(f, "'{}'", escape_single_quote_string(v)),
             Value::NationalStringLiteral(v) => write!(f, "N'{}'", v),
             Value::HexStringLiteral(v) => write!(f, "X'{}'", v),
