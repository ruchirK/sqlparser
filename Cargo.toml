[package]
name = "sqlparser"
description = "Extensible SQL Lexer and Parser with support for ANSI SQL:2011"
version = "0.4.1-alpha.0"
authors = ["Andy Grove <andygrove73@gmail.com>"]
homepage = "https://github.com/andygrove/sqlparser-rs"
documentation = "https://docs.rs/sqlparser/"
keywords = [ "ansi", "sql", "lexer", "parser" ]
repository = "https://github.com/andygrove/sqlparser-rs"
license = "Apache-2.0"
include = [
    "src/**/*.rs",
    "Cargo.toml",
]
edition = "2018"

[lib]
name = "sqlparser"
path = "src/lib.rs"

[dependencies]
<<<<<<< HEAD
bigdecimal = "0.1.0"
=======
bigdecimal = { version = "0.1.0", optional = true }
>>>>>>> abf68c6a
log = "0.4.5"

[dev-dependencies]
simple_logger = "1.0.1"
matches = "0.1"<|MERGE_RESOLUTION|>--- conflicted
+++ resolved
@@ -19,11 +19,7 @@
 path = "src/lib.rs"
 
 [dependencies]
-<<<<<<< HEAD
-bigdecimal = "0.1.0"
-=======
 bigdecimal = { version = "0.1.0", optional = true }
->>>>>>> abf68c6a
 log = "0.4.5"
 
 [dev-dependencies]
