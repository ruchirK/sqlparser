--- conflicted
+++ resolved
@@ -1,4 +1,3 @@
-<<<<<<< HEAD
 // Copyright 2018 Grove Enterprises LLC
 //
 // Licensed under the Apache License, Version 2.0 (the "License");
@@ -17,11 +16,10 @@
 // Data, Inc. See the version control log for precise modification
 // information. The derived work is copyright 2019 Timely Data and
 // is not licensed under the terms of the above license.
-=======
+
 #![warn(clippy::all)]
 //! Test SQL syntax specific to PostgreSQL. The parser based on the
 //! generic dialect is also tested (on the inputs it can handle).
->>>>>>> 908082d2
 
 use sqlparser::dialect::{GenericSqlDialect, PostgreSqlDialect};
 use sqlparser::sqlast::*;
